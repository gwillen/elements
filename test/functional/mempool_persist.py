--- conflicted
+++ resolved
@@ -61,13 +61,8 @@
 
         self.log.debug("Send 5 transactions from node2 (to its own address)")
         for i in range(5):
-<<<<<<< HEAD
-            self.nodes[2].sendtoaddress(self.nodes[2].getnewaddress(), Decimal("10"))
+            last_txid = self.nodes[2].sendtoaddress(self.nodes[2].getnewaddress(), Decimal("10"))
         node2_balance = self.nodes[2].getbalance()['bitcoin']
-=======
-            last_txid = self.nodes[2].sendtoaddress(self.nodes[2].getnewaddress(), Decimal("10"))
-        node2_balance = self.nodes[2].getbalance()
->>>>>>> 519b0bc5
         self.sync_all()
 
         self.log.debug("Verify that node0 and node1 have 5 transactions in their mempools")
