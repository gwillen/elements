--- conflicted
+++ resolved
@@ -630,26 +630,15 @@
         self.blocks[46] = b46
         self.sync_blocks([b46], success=False, reject_reason='bad-blk-length', reconnect=True)
 
-<<<<<<< HEAD
         # No testing PoW
-#        self.log.info("Reject a block with invalid work")
-#        self.move_tip(44)
-#        b47 = self.next_block(47, solve=False)
-#        target = uint256_from_compact(b47.nBits)
-#        while b47.sha256 < target:
-#            b47.nNonce += 1
-#            b47.rehash()
-#        self.sync_blocks([b47], False, request_block=False)
-=======
-        self.log.info("Reject a block with invalid work")
-        self.move_tip(44)
-        b47 = self.next_block(47, solve=False)
-        target = uint256_from_compact(b47.nBits)
-        while b47.sha256 < target:
-            b47.nNonce += 1
-            b47.rehash()
-        self.sync_blocks([b47], False, force_send=True, reject_reason='high-hash')
->>>>>>> 519b0bc5
+        #self.log.info("Reject a block with invalid work")
+        #self.move_tip(44)
+        #b47 = self.next_block(47, solve=False)
+        #target = uint256_from_compact(b47.nBits)
+        #while b47.sha256 < target:
+        #    b47.nNonce += 1
+        #    b47.rehash()
+        #self.sync_blocks([b47], False, force_send=True, reject_reason='high-hash')
 
         self.log.info("Reject a block with a timestamp >2 hours in the future")
         self.move_tip(44)
@@ -665,22 +654,13 @@
         b49.solve()
         self.sync_blocks([b49], success=False, reject_reason='bad-txnmrklroot', reconnect=True)
 
-<<<<<<< HEAD
         # No testing PoW
-#        self.log.info("Reject a block with incorrect POW limit")
-#        self.move_tip(44)
-#        b50 = self.next_block(50)
-#        b50.nBits = b50.nBits - 1
-#        b50.solve()
-#        self.sync_blocks([b50], False, request_block=False, reconnect=True)
-=======
-        self.log.info("Reject a block with incorrect POW limit")
-        self.move_tip(44)
-        b50 = self.next_block(50)
-        b50.nBits = b50.nBits - 1
-        b50.solve()
-        self.sync_blocks([b50], False, force_send=True, reject_reason='bad-diffbits', reconnect=True)
->>>>>>> 519b0bc5
+        #self.log.info("Reject a block with incorrect POW limit")
+        #self.move_tip(44)
+        #b50 = self.next_block(50)
+        #b50.nBits = b50.nBits - 1
+        #b50.solve()
+        #self.sync_blocks([b50], False, force_send=True, reject_reason='bad-diffbits', reconnect=True)
 
         self.log.info("Reject a block with two coinbase transactions")
         self.move_tip(44)
