#!/usr/bin/env python3
# Copyright (c) 2015-2019 The Bitcoin Core developers
# Distributed under the MIT software license, see the accompanying
# file COPYING or http://www.opensource.org/licenses/mit-license.php.
"""Utilities for manipulating blocks and transactions."""

from .address import (
    key_to_p2sh_p2wpkh,
    key_to_p2wpkh,
    script_to_p2sh_p2wsh,
    script_to_p2wsh,
)
from .messages import (
    CBlock,
    COIN,
    COutPoint,
    CTransaction,
    CTxIn,
    CTxInWitness,
    CTxOut,
    CTxOutValue,
    FromHex,
    ToHex,
    bytes_to_hex_str,
    hash256,
    hex_str_to_bytes,
    ser_string,
    ser_uint256,
    sha256,
    uint256_from_str,
    CProof,
)
from .script import (
    CScript,
    CScriptNum,
    OP_0,
    OP_1,
    OP_CHECKMULTISIG,
    OP_CHECKSIG,
    OP_RETURN,
    OP_TRUE,
    hash160,
)
from .util import assert_equal
from io import BytesIO

MAX_BLOCK_SIGOPS = 20000

# Genesis block time (regtest)
TIME_GENESIS_BLOCK = 1296688602

# From BIP141
WITNESS_COMMITMENT_HEADER = b"\xaa\x21\xa9\xed"

<<<<<<< HEAD
# Assumes a BIP34 valid commitment exists
def get_coinbase_height(coinbase):
    return CScriptNum.decode(coinbase.vin[0].scriptSig)

def create_block(hashprev, coinbase, ntime=None):
=======

def create_block(hashprev, coinbase, ntime=None, *, version=1):
>>>>>>> 519b0bc5
    """Create a block (with regtest difficulty)."""
    block = CBlock()
    block.nVersion = version
    if ntime is None:
        import time
        block.nTime = int(time.time() + 600)
    else:
        block.nTime = ntime
    block.block_height = get_coinbase_height(coinbase)
    block.hashPrevBlock = hashprev
    block.nBits = 0x207fffff  # difficulty retargeting is disabled in REGTEST chainparams
    block.vtx.append(coinbase)
    block.proof = CProof(bytearray.fromhex('51'), bytearray.fromhex(''))
    block.hashMerkleRoot = block.calc_merkle_root()
    block.calc_sha256()
    return block

def get_witness_script(witness_root, witness_nonce):
    witness_commitment = uint256_from_str(hash256(ser_uint256(witness_root) + ser_uint256(witness_nonce)))
    output_data = WITNESS_COMMITMENT_HEADER + ser_uint256(witness_commitment)
    return CScript([OP_RETURN, output_data])

def add_witness_commitment(block, nonce=0):
    """Add a witness commitment to the block's coinbase transaction.

    According to BIP141, blocks with witness rules active must commit to the
    hash of all in-block transactions including witness."""
    # First calculate the merkle root of the block's
    # transactions, with witnesses.
    witness_nonce = nonce

    # ELEMENTS: add empty txout to end of coinbase tx
    block.vtx[0].vout.append(CTxOut())
    # block.vtx[0].vout[-1].nAsset.setNull() # TODO find out why this breaks stuff
    # unless you directly put back in a valid .vchCommitment

    witness_root_hex = block.calc_witness_merkle_root()
    witness_root = uint256_from_str(hex_str_to_bytes(witness_root_hex)[::-1])
    # witness_nonce should go to coinbase witness.
    block.vtx[0].wit.vtxinwit = [CTxInWitness()]
    block.vtx[0].wit.vtxinwit[0].scriptWitness.stack = [ser_uint256(witness_nonce)]

    # witness commitment is the last OP_RETURN output in coinbase
    block.vtx[0].vout[-1] = CTxOut(0, get_witness_script(witness_root, witness_nonce))
    block.vtx[0].rehash()
    block.hashMerkleRoot = block.calc_merkle_root()
    block.rehash()

def serialize_script_num(value):
    r = bytearray(0)
    if value == 0:
        return r
    neg = value < 0
    absvalue = -value if neg else value
    while (absvalue):
        r.append(int(absvalue & 0xff))
        absvalue >>= 8
    if r[-1] & 0x80:
        r.append(0x80 if neg else 0)
    elif neg:
        r[-1] |= 0x80
    return r

def create_coinbase(height, pubkey=None):
    """Create a coinbase transaction, assuming no miner fees.

    If pubkey is passed in, the coinbase output will be a P2PK output;
    otherwise an anyone-can-spend output."""
    coinbase = CTransaction()
    coinbase.vin.append(CTxIn(COutPoint(0, 0xffffffff),
                        ser_string(serialize_script_num(height)), 0xffffffff))
    coinbaseoutput = CTxOut()
    value = 50 * COIN
    halvings = int(height / 150)  # regtest
    value >>= halvings
    coinbaseoutput.nValue = CTxOutValue(value)
    if (pubkey is not None):
        coinbaseoutput.scriptPubKey = CScript([pubkey, OP_CHECKSIG])
    else:
        coinbaseoutput.scriptPubKey = CScript([OP_TRUE])
    coinbase.vout = [coinbaseoutput]
    coinbase.calc_sha256()
    return coinbase

def create_tx_with_script(prevtx, n, script_sig=b"", *, amount, fee=0, script_pub_key=CScript()):
    """Return one-input, one-output transaction object
       spending the prevtx's n-th output with the given amount.

       Can optionally pass scriptPubKey and scriptSig, default is anyone-can-spend output.
    """
    tx = CTransaction()
    assert(n < len(prevtx.vout))
    tx.vin.append(CTxIn(COutPoint(prevtx.sha256, n), script_sig, 0xffffffff))
    tx.vout.append(CTxOut(amount, script_pub_key))
    if fee > 0:
        tx.vout.append(CTxOut(fee))
    tx.calc_sha256()
    return tx

def create_transaction(node, txid, to_address, *, amount, fee):
    """ Return signed transaction spending the first output of the
        input txid. Note that the node must be able to sign for the
        output that is being spent, and the node must not be running
        multiple wallets.
    """
    raw_tx = create_raw_transaction(node, txid, to_address, amount=amount, fee=fee)
    tx = CTransaction()
    tx.deserialize(BytesIO(hex_str_to_bytes(raw_tx)))
    return tx

def create_raw_transaction(node, txid, to_address, *, amount, fee):
    """ Return raw signed transaction spending the first output of the
        input txid. Note that the node must be able to sign for the
        output that is being spent, and the node must not be running
        multiple wallets.
    """
    rawtx = node.createrawtransaction(inputs=[{"txid": txid, "vout": 0}], outputs={to_address: amount, "fee": fee})
    signresult = node.signrawtransactionwithwallet(rawtx)
    assert_equal(signresult["complete"], True)
    return signresult['hex']

def get_legacy_sigopcount_block(block, accurate=True):
    count = 0
    for tx in block.vtx:
        count += get_legacy_sigopcount_tx(tx, accurate)
    return count

def get_legacy_sigopcount_tx(tx, accurate=True):
    count = 0
    for i in tx.vout:
        count += CScript(i.scriptPubKey).GetSigOpCount(accurate)
    for j in tx.vin:
        # scriptSig might be of type bytes, so convert to CScript for the moment
        count += CScript(j.scriptSig).GetSigOpCount(accurate)
    return count

def witness_script(use_p2wsh, pubkey):
    """Create a scriptPubKey for a pay-to-witness TxOut.

    This is either a P2WPKH output for the given pubkey, or a P2WSH output of a
    1-of-1 multisig for the given pubkey. Returns the hex encoding of the
    scriptPubKey."""
    if not use_p2wsh:
        # P2WPKH instead
        pubkeyhash = hash160(hex_str_to_bytes(pubkey))
        pkscript = CScript([OP_0, pubkeyhash])
    else:
        # 1-of-1 multisig
        witness_program = CScript([OP_1, hex_str_to_bytes(pubkey), OP_1, OP_CHECKMULTISIG])
        scripthash = sha256(witness_program)
        pkscript = CScript([OP_0, scripthash])
    return bytes_to_hex_str(pkscript)

def create_witness_tx(node, use_p2wsh, utxo, pubkey, encode_p2sh, amount):
    """Return a transaction (in hex) that spends the given utxo to a segwit output.

    Optionally wrap the segwit output using P2SH."""
    if use_p2wsh:
        program = CScript([OP_1, hex_str_to_bytes(pubkey), OP_1, OP_CHECKMULTISIG])
        addr = script_to_p2sh_p2wsh(program) if encode_p2sh else script_to_p2wsh(program)
    else:
        addr = key_to_p2sh_p2wpkh(pubkey) if encode_p2sh else key_to_p2wpkh(pubkey)
    if not encode_p2sh:
        assert_equal(node.getaddressinfo(addr)['scriptPubKey'], witness_script(use_p2wsh, pubkey))
    if "amount" not in utxo:
        utxo["amount"] = node.gettxout(utxo["txid"], utxo["vout"])["value"]
    return node.createrawtransaction([utxo], {addr: amount, "fee": utxo["amount"]-amount})

def send_to_witness(use_p2wsh, node, utxo, pubkey, encode_p2sh, amount, sign=True, insert_redeem_script=""):
    """Create a transaction spending a given utxo to a segwit output.

    The output corresponds to the given pubkey: use_p2wsh determines whether to
    use P2WPKH or P2WSH; encode_p2sh determines whether to wrap in P2SH.
    sign=True will have the given node sign the transaction.
    insert_redeem_script will be added to the scriptSig, if given."""
    tx_to_witness = create_witness_tx(node, use_p2wsh, utxo, pubkey, encode_p2sh, amount)
    if (sign):
        signed = node.signrawtransactionwithwallet(tx_to_witness)
        assert("errors" not in signed or len(["errors"]) == 0)
        return node.sendrawtransaction(signed["hex"])
    else:
        if (insert_redeem_script):
            tx = FromHex(CTransaction(), tx_to_witness)
            tx.vin[0].scriptSig += CScript([hex_str_to_bytes(insert_redeem_script)])
            tx_to_witness = ToHex(tx)

    return node.sendrawtransaction(tx_to_witness)<|MERGE_RESOLUTION|>--- conflicted
+++ resolved
@@ -52,16 +52,11 @@
 # From BIP141
 WITNESS_COMMITMENT_HEADER = b"\xaa\x21\xa9\xed"
 
-<<<<<<< HEAD
 # Assumes a BIP34 valid commitment exists
 def get_coinbase_height(coinbase):
     return CScriptNum.decode(coinbase.vin[0].scriptSig)
 
-def create_block(hashprev, coinbase, ntime=None):
-=======
-
 def create_block(hashprev, coinbase, ntime=None, *, version=1):
->>>>>>> 519b0bc5
     """Create a block (with regtest difficulty)."""
     block = CBlock()
     block.nVersion = version
