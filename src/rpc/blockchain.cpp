// Copyright (c) 2010 Satoshi Nakamoto
// Copyright (c) 2009-2018 The Bitcoin Core developers
// Distributed under the MIT software license, see the accompanying
// file COPYING or http://www.opensource.org/licenses/mit-license.php.

#include <rpc/blockchain.h>

#include <amount.h>
#include <base58.h>
#include <chain.h>
#include <chainparams.h>
#include <checkpoints.h>
#include <coins.h>
#include <consensus/validation.h>
#include <core_io.h>
#include <hash.h>
#include <index/txindex.h>
#include <key_io.h>
#include <policy/feerate.h>
#include <policy/policy.h>
#include <policy/rbf.h>
#include <primitives/transaction.h>
#include <rpc/server.h>
#include <rpc/util.h>
#include <script/descriptor.h>
#include <streams.h>
#include <sync.h>
#include <txdb.h>
#include <txmempool.h>
#include <util/strencodings.h>
#include <util/system.h>
#include <validation.h>
#include <validationinterface.h>
#include <versionbitsinfo.h>
#include <warnings.h>

#include <assert.h>
#include <stdint.h>

#include <univalue.h>

#include <boost/thread/thread.hpp> // boost::thread::interrupt

#include <memory>
#include <mutex>
#include <condition_variable>

struct CUpdatedBlock
{
    uint256 hash;
    int height;
};

static Mutex cs_blockchange;
static std::condition_variable cond_blockchange;
static CUpdatedBlock latestblock;

/* Calculate the difficulty for a given block index.
 */
double GetDifficulty(const CBlockIndex* blockindex)
{
    assert(blockindex);

    int nShift = (blockindex->nBits >> 24) & 0xff;
    double dDiff =
        (double)0x0000ffff / (double)(blockindex->nBits & 0x00ffffff);

    while (nShift < 29)
    {
        dDiff *= 256.0;
        nShift++;
    }
    while (nShift > 29)
    {
        dDiff /= 256.0;
        nShift--;
    }

    return dDiff;
}

static int ComputeNextBlockAndDepth(const CBlockIndex* tip, const CBlockIndex* blockindex, const CBlockIndex*& next)
{
    next = tip->GetAncestor(blockindex->nHeight + 1);
    if (next && next->pprev == blockindex) {
        return tip->nHeight - blockindex->nHeight + 1;
    }
    next = nullptr;
    return blockindex == tip ? 1 : -1;
}

UniValue blockheaderToJSON(const CBlockIndex* tip, const CBlockIndex* blockindex)
{
    UniValue result(UniValue::VOBJ);
    result.pushKV("hash", blockindex->GetBlockHash().GetHex());
    const CBlockIndex* pnext;
    int confirmations = ComputeNextBlockAndDepth(tip, blockindex, pnext);
    result.pushKV("confirmations", confirmations);
    result.pushKV("height", blockindex->nHeight);
    result.pushKV("version", blockindex->nVersion);
    result.pushKV("versionHex", strprintf("%08x", blockindex->nVersion));
    result.pushKV("merkleroot", blockindex->hashMerkleRoot.GetHex());
    result.pushKV("time", (int64_t)blockindex->nTime);
    result.pushKV("mediantime", (int64_t)blockindex->GetMedianTimePast());
    if (!g_signed_blocks) {
        result.pushKV("nonce", (uint64_t)blockindex->nNonce);
        result.pushKV("bits", strprintf("%08x", blockindex->nBits));
        result.pushKV("difficulty", GetDifficulty(blockindex));
        result.pushKV("chainwork", blockindex->nChainWork.GetHex());
    } else {
        result.pushKV("signblock_witness_asm", ScriptToAsmStr(blockindex->proof.solution));
        result.pushKV("signblock_witness_hex", HexStr(blockindex->proof.solution));
    }
    result.pushKV("nTx", (uint64_t)blockindex->nTx);
    if (blockindex->pprev)
        result.pushKV("previousblockhash", blockindex->pprev->GetBlockHash().GetHex());
    if (pnext)
        result.pushKV("nextblockhash", pnext->GetBlockHash().GetHex());
    return result;
}

UniValue blockToJSON(const CBlock& block, const CBlockIndex* tip, const CBlockIndex* blockindex, bool txDetails)
{
    UniValue result(UniValue::VOBJ);
    result.pushKV("hash", blockindex->GetBlockHash().GetHex());
    const CBlockIndex* pnext;
    int confirmations = ComputeNextBlockAndDepth(tip, blockindex, pnext);
    result.pushKV("confirmations", confirmations);
    result.pushKV("strippedsize", (int)::GetSerializeSize(block, PROTOCOL_VERSION | SERIALIZE_TRANSACTION_NO_WITNESS));
    result.pushKV("size", (int)::GetSerializeSize(block, PROTOCOL_VERSION));
    result.pushKV("weight", (int)::GetBlockWeight(block));
    result.pushKV("height", blockindex->nHeight);
    result.pushKV("version", block.nVersion);
    result.pushKV("versionHex", strprintf("%08x", block.nVersion));
    result.pushKV("merkleroot", block.hashMerkleRoot.GetHex());
    UniValue txs(UniValue::VARR);
    for(const auto& tx : block.vtx)
    {
        if(txDetails)
        {
            UniValue objTx(UniValue::VOBJ);
            TxToUniv(*tx, uint256(), objTx, true, RPCSerializationFlags());
            txs.push_back(objTx);
        }
        else
            txs.push_back(tx->GetHash().GetHex());
    }
    result.pushKV("tx", txs);
    result.pushKV("time", block.GetBlockTime());
    result.pushKV("mediantime", (int64_t)blockindex->GetMedianTimePast());
    if (!g_signed_blocks) {
        result.pushKV("nonce", (uint64_t)block.nNonce);
        result.pushKV("bits", strprintf("%08x", block.nBits));
        result.pushKV("difficulty", GetDifficulty(blockindex));
        result.pushKV("chainwork", blockindex->nChainWork.GetHex());
    } else {
        result.pushKV("signblock_witness_asm", ScriptToAsmStr(blockindex->proof.solution));
        result.pushKV("signblock_witness_hex", HexStr(blockindex->proof.solution));
        result.pushKV("signblock_challenge", HexStr(blockindex->proof.challenge));
    }
    result.pushKV("nTx", (uint64_t)blockindex->nTx);

    if (blockindex->pprev)
        result.pushKV("previousblockhash", blockindex->pprev->GetBlockHash().GetHex());
    if (pnext)
        result.pushKV("nextblockhash", pnext->GetBlockHash().GetHex());
    return result;
}

static UniValue getblockcount(const JSONRPCRequest& request)
{
    if (request.fHelp || request.params.size() != 0)
        throw std::runtime_error(
            RPCHelpMan{"getblockcount",
                "\nReturns the number of blocks in the longest blockchain.\n",
                {},
                RPCResult{
            "n    (numeric) The current block count\n"
                },
                RPCExamples{
                    HelpExampleCli("getblockcount", "")
            + HelpExampleRpc("getblockcount", "")
                },
            }.ToString());

    LOCK(cs_main);
    return chainActive.Height();
}

static UniValue getbestblockhash(const JSONRPCRequest& request)
{
    if (request.fHelp || request.params.size() != 0)
        throw std::runtime_error(
            RPCHelpMan{"getbestblockhash",
                "\nReturns the hash of the best (tip) block in the longest blockchain.\n",
                {},
                RPCResult{
            "\"hex\"      (string) the block hash, hex-encoded\n"
                },
                RPCExamples{
                    HelpExampleCli("getbestblockhash", "")
            + HelpExampleRpc("getbestblockhash", "")
                },
            }.ToString());

    LOCK(cs_main);
    return chainActive.Tip()->GetBlockHash().GetHex();
}

void RPCNotifyBlockChange(bool ibd, const CBlockIndex * pindex)
{
    if(pindex) {
        std::lock_guard<std::mutex> lock(cs_blockchange);
        latestblock.hash = pindex->GetBlockHash();
        latestblock.height = pindex->nHeight;
    }
    cond_blockchange.notify_all();
}

static UniValue waitfornewblock(const JSONRPCRequest& request)
{
    if (request.fHelp || request.params.size() > 1)
        throw std::runtime_error(
            RPCHelpMan{"waitfornewblock",
                "\nWaits for a specific new block and returns useful info about it.\n"
                "\nReturns the current block on timeout or exit.\n",
                {
                    {"timeout", RPCArg::Type::NUM, /* default */ "0", "Time in milliseconds to wait for a response. 0 indicates no timeout."},
                },
                RPCResult{
            "{                           (json object)\n"
            "  \"hash\" : {       (string) The blockhash\n"
            "  \"height\" : {     (int) Block height\n"
            "}\n"
                },
                RPCExamples{
                    HelpExampleCli("waitfornewblock", "1000")
            + HelpExampleRpc("waitfornewblock", "1000")
                },
            }.ToString());
    int timeout = 0;
    if (!request.params[0].isNull())
        timeout = request.params[0].get_int();

    CUpdatedBlock block;
    {
        WAIT_LOCK(cs_blockchange, lock);
        block = latestblock;
        if(timeout)
            cond_blockchange.wait_for(lock, std::chrono::milliseconds(timeout), [&block]{return latestblock.height != block.height || latestblock.hash != block.hash || !IsRPCRunning(); });
        else
            cond_blockchange.wait(lock, [&block]{return latestblock.height != block.height || latestblock.hash != block.hash || !IsRPCRunning(); });
        block = latestblock;
    }
    UniValue ret(UniValue::VOBJ);
    ret.pushKV("hash", block.hash.GetHex());
    ret.pushKV("height", block.height);
    return ret;
}

static UniValue waitforblock(const JSONRPCRequest& request)
{
    if (request.fHelp || request.params.size() < 1 || request.params.size() > 2)
        throw std::runtime_error(
            RPCHelpMan{"waitforblock",
                "\nWaits for a specific new block and returns useful info about it.\n"
                "\nReturns the current block on timeout or exit.\n",
                {
                    {"blockhash", RPCArg::Type::STR_HEX, RPCArg::Optional::NO, "Block hash to wait for."},
                    {"timeout", RPCArg::Type::NUM, /* default */ "0", "Time in milliseconds to wait for a response. 0 indicates no timeout."},
                },
                RPCResult{
            "{                           (json object)\n"
            "  \"hash\" : {       (string) The blockhash\n"
            "  \"height\" : {     (int) Block height\n"
            "}\n"
                },
                RPCExamples{
                    HelpExampleCli("waitforblock", "\"0000000000079f8ef3d2c688c244eb7a4570b24c9ed7b4a8c619eb02596f8862\", 1000")
            + HelpExampleRpc("waitforblock", "\"0000000000079f8ef3d2c688c244eb7a4570b24c9ed7b4a8c619eb02596f8862\", 1000")
                },
            }.ToString());
    int timeout = 0;

    uint256 hash(ParseHashV(request.params[0], "blockhash"));

    if (!request.params[1].isNull())
        timeout = request.params[1].get_int();

    CUpdatedBlock block;
    {
        WAIT_LOCK(cs_blockchange, lock);
        if(timeout)
            cond_blockchange.wait_for(lock, std::chrono::milliseconds(timeout), [&hash]{return latestblock.hash == hash || !IsRPCRunning();});
        else
            cond_blockchange.wait(lock, [&hash]{return latestblock.hash == hash || !IsRPCRunning(); });
        block = latestblock;
    }

    UniValue ret(UniValue::VOBJ);
    ret.pushKV("hash", block.hash.GetHex());
    ret.pushKV("height", block.height);
    return ret;
}

static UniValue waitforblockheight(const JSONRPCRequest& request)
{
    if (request.fHelp || request.params.size() < 1 || request.params.size() > 2)
        throw std::runtime_error(
            RPCHelpMan{"waitforblockheight",
                "\nWaits for (at least) block height and returns the height and hash\n"
                "of the current tip.\n"
                "\nReturns the current block on timeout or exit.\n",
                {
                    {"height", RPCArg::Type::NUM, RPCArg::Optional::NO, "Block height to wait for."},
                    {"timeout", RPCArg::Type::NUM, /* default */ "0", "Time in milliseconds to wait for a response. 0 indicates no timeout."},
                },
                RPCResult{
            "{                           (json object)\n"
            "  \"hash\" : {       (string) The blockhash\n"
            "  \"height\" : {     (int) Block height\n"
            "}\n"
                },
                RPCExamples{
                    HelpExampleCli("waitforblockheight", "\"100\", 1000")
            + HelpExampleRpc("waitforblockheight", "\"100\", 1000")
                },
            }.ToString());
    int timeout = 0;

    int height = request.params[0].get_int();

    if (!request.params[1].isNull())
        timeout = request.params[1].get_int();

    CUpdatedBlock block;
    {
        WAIT_LOCK(cs_blockchange, lock);
        if(timeout)
            cond_blockchange.wait_for(lock, std::chrono::milliseconds(timeout), [&height]{return latestblock.height >= height || !IsRPCRunning();});
        else
            cond_blockchange.wait(lock, [&height]{return latestblock.height >= height || !IsRPCRunning(); });
        block = latestblock;
    }
    UniValue ret(UniValue::VOBJ);
    ret.pushKV("hash", block.hash.GetHex());
    ret.pushKV("height", block.height);
    return ret;
}

static UniValue syncwithvalidationinterfacequeue(const JSONRPCRequest& request)
{
    if (request.fHelp || request.params.size() > 0) {
        throw std::runtime_error(
            RPCHelpMan{"syncwithvalidationinterfacequeue",
                "\nWaits for the validation interface queue to catch up on everything that was there when we entered this function.\n",
                {},
                RPCResults{},
                RPCExamples{
                    HelpExampleCli("syncwithvalidationinterfacequeue","")
            + HelpExampleRpc("syncwithvalidationinterfacequeue","")
                },
            }.ToString());
    }
    SyncWithValidationInterfaceQueue();
    return NullUniValue;
}

static UniValue getdifficulty(const JSONRPCRequest& request)
{
    if (request.fHelp || request.params.size() != 0)
        throw std::runtime_error(
            RPCHelpMan{"getdifficulty",
                "\nReturns the proof-of-work difficulty as a multiple of the minimum difficulty.\n",
                {},
                RPCResult{
            "n.nnn       (numeric) the proof-of-work difficulty as a multiple of the minimum difficulty.\n"
                },
                RPCExamples{
                    HelpExampleCli("getdifficulty", "")
            + HelpExampleRpc("getdifficulty", "")
                },
            }.ToString());

    LOCK(cs_main);
    return GetDifficulty(chainActive.Tip());
}

static std::string EntryDescriptionString()
{
    return "    \"size\" : n,             (numeric) virtual transaction size as defined in BIP 141. This is different from actual serialized size for witness transactions as witness data is discounted.\n"
           "    \"fee\" : n,              (numeric) transaction fee in " + CURRENCY_UNIT + " (DEPRECATED)\n"
           "    \"modifiedfee\" : n,      (numeric) transaction fee with fee deltas used for mining priority (DEPRECATED)\n"
           "    \"time\" : n,             (numeric) local time transaction entered pool in seconds since 1 Jan 1970 GMT\n"
           "    \"height\" : n,           (numeric) block height when transaction entered pool\n"
           "    \"descendantcount\" : n,  (numeric) number of in-mempool descendant transactions (including this one)\n"
           "    \"descendantsize\" : n,   (numeric) virtual transaction size of in-mempool descendants (including this one)\n"
           "    \"descendantfees\" : n,   (numeric) modified fees (see above) of in-mempool descendants (including this one) (DEPRECATED)\n"
           "    \"ancestorcount\" : n,    (numeric) number of in-mempool ancestor transactions (including this one)\n"
           "    \"ancestorsize\" : n,     (numeric) virtual transaction size of in-mempool ancestors (including this one)\n"
           "    \"ancestorfees\" : n,     (numeric) modified fees (see above) of in-mempool ancestors (including this one) (DEPRECATED)\n"
           "    \"wtxid\" : hash,         (string) hash of serialized transaction, including witness data\n"
           "    \"fees\" : {\n"
           "        \"base\" : n,         (numeric) transaction fee in " + CURRENCY_UNIT + "\n"
           "        \"modified\" : n,     (numeric) transaction fee with fee deltas used for mining priority in " + CURRENCY_UNIT + "\n"
           "        \"ancestor\" : n,     (numeric) modified fees (see above) of in-mempool ancestors (including this one) in " + CURRENCY_UNIT + "\n"
           "        \"descendant\" : n,   (numeric) modified fees (see above) of in-mempool descendants (including this one) in " + CURRENCY_UNIT + "\n"
           "    }\n"
           "    \"depends\" : [           (array) unconfirmed transactions used as inputs for this transaction\n"
           "        \"transactionid\",    (string) parent transaction id\n"
           "       ... ]\n"
           "    \"spentby\" : [           (array) unconfirmed transactions spending outputs from this transaction\n"
           "        \"transactionid\",    (string) child transaction id\n"
           "       ... ]\n"
           "    \"bip125-replaceable\" : true|false,  (boolean) Whether this transaction could be replaced due to BIP125 (replace-by-fee)\n";
}

static void entryToJSON(UniValue &info, const CTxMemPoolEntry &e) EXCLUSIVE_LOCKS_REQUIRED(::mempool.cs)
{
    AssertLockHeld(mempool.cs);

    UniValue fees(UniValue::VOBJ);
    fees.pushKV("base", ValueFromAmount(e.GetFee()));
    fees.pushKV("modified", ValueFromAmount(e.GetModifiedFee()));
    fees.pushKV("ancestor", ValueFromAmount(e.GetModFeesWithAncestors()));
    fees.pushKV("descendant", ValueFromAmount(e.GetModFeesWithDescendants()));
    info.pushKV("fees", fees);

    info.pushKV("size", (int)e.GetTxSize());
    info.pushKV("fee", ValueFromAmount(e.GetFee()));
    info.pushKV("modifiedfee", ValueFromAmount(e.GetModifiedFee()));
    info.pushKV("time", e.GetTime());
    info.pushKV("height", (int)e.GetHeight());
    info.pushKV("descendantcount", e.GetCountWithDescendants());
    info.pushKV("descendantsize", e.GetSizeWithDescendants());
    info.pushKV("descendantfees", e.GetModFeesWithDescendants());
    info.pushKV("ancestorcount", e.GetCountWithAncestors());
    info.pushKV("ancestorsize", e.GetSizeWithAncestors());
    info.pushKV("ancestorfees", e.GetModFeesWithAncestors());
    info.pushKV("wtxid", mempool.vTxHashes[e.vTxHashesIdx].first.ToString());
    const CTransaction& tx = e.GetTx();
    std::set<std::string> setDepends;
    for (const CTxIn& txin : tx.vin)
    {
        if (mempool.exists(txin.prevout.hash))
            setDepends.insert(txin.prevout.hash.ToString());
    }

    UniValue depends(UniValue::VARR);
    for (const std::string& dep : setDepends)
    {
        depends.push_back(dep);
    }

    info.pushKV("depends", depends);

    UniValue spent(UniValue::VARR);
    const CTxMemPool::txiter &it = mempool.mapTx.find(tx.GetHash());
    const CTxMemPool::setEntries &setChildren = mempool.GetMemPoolChildren(it);
    for (CTxMemPool::txiter childiter : setChildren) {
        spent.push_back(childiter->GetTx().GetHash().ToString());
    }

    info.pushKV("spentby", spent);

    // Add opt-in RBF status
    bool rbfStatus = false;
    RBFTransactionState rbfState = IsRBFOptIn(tx, mempool);
    if (rbfState == RBFTransactionState::UNKNOWN) {
        throw JSONRPCError(RPC_MISC_ERROR, "Transaction is not in mempool");
    } else if (rbfState == RBFTransactionState::REPLACEABLE_BIP125) {
        rbfStatus = true;
    }

    info.pushKV("bip125-replaceable", rbfStatus);
}

UniValue mempoolToJSON(bool fVerbose)
{
    if (fVerbose)
    {
        LOCK(mempool.cs);
        UniValue o(UniValue::VOBJ);
        for (const CTxMemPoolEntry& e : mempool.mapTx)
        {
            const uint256& hash = e.GetTx().GetHash();
            UniValue info(UniValue::VOBJ);
            entryToJSON(info, e);
            o.pushKV(hash.ToString(), info);
        }
        return o;
    }
    else
    {
        std::vector<uint256> vtxid;
        mempool.queryHashes(vtxid);

        UniValue a(UniValue::VARR);
        for (const uint256& hash : vtxid)
            a.push_back(hash.ToString());

        return a;
    }
}

static UniValue getrawmempool(const JSONRPCRequest& request)
{
    if (request.fHelp || request.params.size() > 1)
        throw std::runtime_error(
            RPCHelpMan{"getrawmempool",
                "\nReturns all transaction ids in memory pool as a json array of string transaction ids.\n"
                "\nHint: use getmempoolentry to fetch a specific transaction from the mempool.\n",
                {
                    {"verbose", RPCArg::Type::BOOL, /* default */ "false", "True for a json object, false for array of transaction ids"},
                },
                RPCResult{"for verbose = false",
            "[                     (json array of string)\n"
            "  \"transactionid\"     (string) The transaction id\n"
            "  ,...\n"
            "]\n"
            "\nResult: (for verbose = true):\n"
            "{                           (json object)\n"
            "  \"transactionid\" : {       (json object)\n"
            + EntryDescriptionString()
            + "  }, ...\n"
            "}\n"
                },
                RPCExamples{
                    HelpExampleCli("getrawmempool", "true")
            + HelpExampleRpc("getrawmempool", "true")
                },
            }.ToString());

    bool fVerbose = false;
    if (!request.params[0].isNull())
        fVerbose = request.params[0].get_bool();

    return mempoolToJSON(fVerbose);
}

static UniValue getmempoolancestors(const JSONRPCRequest& request)
{
    if (request.fHelp || request.params.size() < 1 || request.params.size() > 2) {
        throw std::runtime_error(
            RPCHelpMan{"getmempoolancestors",
                "\nIf txid is in the mempool, returns all in-mempool ancestors.\n",
                {
                    {"txid", RPCArg::Type::STR_HEX, RPCArg::Optional::NO, "The transaction id (must be in mempool)"},
                    {"verbose", RPCArg::Type::BOOL, /* default */ "false", "True for a json object, false for array of transaction ids"},
                },
                {
                    RPCResult{"for verbose = false",
            "[                       (json array of strings)\n"
            "  \"transactionid\"           (string) The transaction id of an in-mempool ancestor transaction\n"
            "  ,...\n"
            "]\n"
                    },
                    RPCResult{"for verbose = true",
            "{                           (json object)\n"
            "  \"transactionid\" : {       (json object)\n"
            + EntryDescriptionString()
            + "  }, ...\n"
            "}\n"
                    },
                },
                RPCExamples{
                    HelpExampleCli("getmempoolancestors", "\"mytxid\"")
            + HelpExampleRpc("getmempoolancestors", "\"mytxid\"")
                },
            }.ToString());
    }

    bool fVerbose = false;
    if (!request.params[1].isNull())
        fVerbose = request.params[1].get_bool();

    uint256 hash = ParseHashV(request.params[0], "parameter 1");

    LOCK(mempool.cs);

    CTxMemPool::txiter it = mempool.mapTx.find(hash);
    if (it == mempool.mapTx.end()) {
        throw JSONRPCError(RPC_INVALID_ADDRESS_OR_KEY, "Transaction not in mempool");
    }

    CTxMemPool::setEntries setAncestors;
    uint64_t noLimit = std::numeric_limits<uint64_t>::max();
    std::string dummy;
    mempool.CalculateMemPoolAncestors(*it, setAncestors, noLimit, noLimit, noLimit, noLimit, dummy, false);

    if (!fVerbose) {
        UniValue o(UniValue::VARR);
        for (CTxMemPool::txiter ancestorIt : setAncestors) {
            o.push_back(ancestorIt->GetTx().GetHash().ToString());
        }

        return o;
    } else {
        UniValue o(UniValue::VOBJ);
        for (CTxMemPool::txiter ancestorIt : setAncestors) {
            const CTxMemPoolEntry &e = *ancestorIt;
            const uint256& _hash = e.GetTx().GetHash();
            UniValue info(UniValue::VOBJ);
            entryToJSON(info, e);
            o.pushKV(_hash.ToString(), info);
        }
        return o;
    }
}

static UniValue getmempooldescendants(const JSONRPCRequest& request)
{
    if (request.fHelp || request.params.size() < 1 || request.params.size() > 2) {
        throw std::runtime_error(
            RPCHelpMan{"getmempooldescendants",
                "\nIf txid is in the mempool, returns all in-mempool descendants.\n",
                {
                    {"txid", RPCArg::Type::STR_HEX, RPCArg::Optional::NO, "The transaction id (must be in mempool)"},
                    {"verbose", RPCArg::Type::BOOL, /* default */ "false", "True for a json object, false for array of transaction ids"},
                },
                {
                    RPCResult{"for verbose = false",
            "[                       (json array of strings)\n"
            "  \"transactionid\"           (string) The transaction id of an in-mempool descendant transaction\n"
            "  ,...\n"
            "]\n"
                    },
                    RPCResult{"for verbose = true",
            "{                           (json object)\n"
            "  \"transactionid\" : {       (json object)\n"
            + EntryDescriptionString()
            + "  }, ...\n"
            "}\n"
                    },
                },
                RPCExamples{
                    HelpExampleCli("getmempooldescendants", "\"mytxid\"")
            + HelpExampleRpc("getmempooldescendants", "\"mytxid\"")
                },
            }.ToString());
    }

    bool fVerbose = false;
    if (!request.params[1].isNull())
        fVerbose = request.params[1].get_bool();

    uint256 hash = ParseHashV(request.params[0], "parameter 1");

    LOCK(mempool.cs);

    CTxMemPool::txiter it = mempool.mapTx.find(hash);
    if (it == mempool.mapTx.end()) {
        throw JSONRPCError(RPC_INVALID_ADDRESS_OR_KEY, "Transaction not in mempool");
    }

    CTxMemPool::setEntries setDescendants;
    mempool.CalculateDescendants(it, setDescendants);
    // CTxMemPool::CalculateDescendants will include the given tx
    setDescendants.erase(it);

    if (!fVerbose) {
        UniValue o(UniValue::VARR);
        for (CTxMemPool::txiter descendantIt : setDescendants) {
            o.push_back(descendantIt->GetTx().GetHash().ToString());
        }

        return o;
    } else {
        UniValue o(UniValue::VOBJ);
        for (CTxMemPool::txiter descendantIt : setDescendants) {
            const CTxMemPoolEntry &e = *descendantIt;
            const uint256& _hash = e.GetTx().GetHash();
            UniValue info(UniValue::VOBJ);
            entryToJSON(info, e);
            o.pushKV(_hash.ToString(), info);
        }
        return o;
    }
}

static UniValue getmempoolentry(const JSONRPCRequest& request)
{
    if (request.fHelp || request.params.size() != 1) {
        throw std::runtime_error(
            RPCHelpMan{"getmempoolentry",
                "\nReturns mempool data for given transaction\n",
                {
                    {"txid", RPCArg::Type::STR_HEX, RPCArg::Optional::NO, "The transaction id (must be in mempool)"},
                },
                RPCResult{
            "{                           (json object)\n"
            + EntryDescriptionString()
            + "}\n"
                },
                RPCExamples{
                    HelpExampleCli("getmempoolentry", "\"mytxid\"")
            + HelpExampleRpc("getmempoolentry", "\"mytxid\"")
                },
            }.ToString());
    }

    uint256 hash = ParseHashV(request.params[0], "parameter 1");

    LOCK(mempool.cs);

    CTxMemPool::txiter it = mempool.mapTx.find(hash);
    if (it == mempool.mapTx.end()) {
        throw JSONRPCError(RPC_INVALID_ADDRESS_OR_KEY, "Transaction not in mempool");
    }

    const CTxMemPoolEntry &e = *it;
    UniValue info(UniValue::VOBJ);
    entryToJSON(info, e);
    return info;
}

static UniValue getblockhash(const JSONRPCRequest& request)
{
    if (request.fHelp || request.params.size() != 1)
        throw std::runtime_error(
            RPCHelpMan{"getblockhash",
                "\nReturns hash of block in best-block-chain at height provided.\n",
                {
                    {"height", RPCArg::Type::NUM, RPCArg::Optional::NO, "The height index"},
                },
                RPCResult{
            "\"hash\"         (string) The block hash\n"
                },
                RPCExamples{
                    HelpExampleCli("getblockhash", "1000")
            + HelpExampleRpc("getblockhash", "1000")
                },
            }.ToString());

    LOCK(cs_main);

    int nHeight = request.params[0].get_int();
    if (nHeight < 0 || nHeight > chainActive.Height())
        throw JSONRPCError(RPC_INVALID_PARAMETER, "Block height out of range");

    CBlockIndex* pblockindex = chainActive[nHeight];
    return pblockindex->GetBlockHash().GetHex();
}

static UniValue getblockheader(const JSONRPCRequest& request)
{
    if (request.fHelp || request.params.size() < 1 || request.params.size() > 2)
        throw std::runtime_error(
            RPCHelpMan{"getblockheader",
                "\nIf verbose is false, returns a string that is serialized, hex-encoded data for blockheader 'hash'.\n"
                "If verbose is true, returns an Object with information about blockheader <hash>.\n",
                {
                    {"blockhash", RPCArg::Type::STR_HEX, RPCArg::Optional::NO, "The block hash"},
                    {"verbose", RPCArg::Type::BOOL, /* default */ "true", "true for a json object, false for the hex-encoded data"},
                },
                {
                    RPCResult{"for verbose = true",
            "{\n"
            "  \"hash\" : \"hash\",     (string) the block hash (same as provided)\n"
            "  \"confirmations\" : n,   (numeric) The number of confirmations, or -1 if the block is not on the main chain\n"
            "  \"height\" : n,          (numeric) The block height or index\n"
            "  \"version\" : n,         (numeric) The block version\n"
            "  \"versionHex\" : \"00000000\", (string) The block version formatted in hexadecimal\n"
            "  \"merkleroot\" : \"xxxx\", (string) The merkle root\n"
            "  \"time\" : ttt,          (numeric) The block time in seconds since epoch (Jan 1 1970 GMT)\n"
            "  \"mediantime\" : ttt,    (numeric) The median block time in seconds since epoch (Jan 1 1970 GMT)\n"
            "  \"nonce\" : n,           (numeric) The nonce\n"
            "  \"bits\" : \"1d00ffff\", (string) The bits\n"
            "  \"difficulty\" : x.xxx,  (numeric) The difficulty\n"
            "  \"chainwork\" : \"0000...1f3\"     (string) Expected number of hashes required to produce the current chain (in hex)\n"
            "  \"nTx\" : n,             (numeric) The number of transactions in the block.\n"
            "  \"signblock_witness_asm\" : \"xxxx\", (string) ASM of sign block witness data.\n"
            "  \"signblock_witness_hex\" : \"xxxx\", (string) Hex of sign block witness data.\n"
            "  \"previousblockhash\" : \"hash\",  (string) The hash of the previous block\n"
            "  \"nextblockhash\" : \"hash\",      (string) The hash of the next block\n"
            "}\n"
                    },
                    RPCResult{"for verbose=false",
            "\"data\"             (string) A string that is serialized, hex-encoded data for block 'hash'.\n"
                    },
                },
                RPCExamples{
                    HelpExampleCli("getblockheader", "\"00000000c937983704a73af28acdec37b049d214adbda81d7e2a3dd146f6ed09\"")
            + HelpExampleRpc("getblockheader", "\"00000000c937983704a73af28acdec37b049d214adbda81d7e2a3dd146f6ed09\"")
                },
            }.ToString());

    uint256 hash(ParseHashV(request.params[0], "hash"));

    bool fVerbose = true;
    if (!request.params[1].isNull())
        fVerbose = request.params[1].get_bool();

    const CBlockIndex* pblockindex;
    const CBlockIndex* tip;
    {
        LOCK(cs_main);
        pblockindex = LookupBlockIndex(hash);
        tip = chainActive.Tip();
    }

    if (!pblockindex) {
        throw JSONRPCError(RPC_INVALID_ADDRESS_OR_KEY, "Block not found");
    }

    if (!fVerbose)
    {
        CDataStream ssBlock(SER_NETWORK, PROTOCOL_VERSION);
        ssBlock << pblockindex->GetBlockHeader();
        std::string strHex = HexStr(ssBlock.begin(), ssBlock.end());
        return strHex;
    }

    return blockheaderToJSON(tip, pblockindex);
}

static CBlock GetBlockChecked(const CBlockIndex* pblockindex)
{
    CBlock block;
    if (IsBlockPruned(pblockindex)) {
        throw JSONRPCError(RPC_MISC_ERROR, "Block not available (pruned data)");
    }

    if (!ReadBlockFromDisk(block, pblockindex, Params().GetConsensus())) {
        // Block not found on disk. This could be because we have the block
        // header in our index but don't have the block (for example if a
        // non-whitelisted node sends us an unrequested long chain of valid
        // blocks, we add the headers to our index, but don't accept the
        // block).
        throw JSONRPCError(RPC_MISC_ERROR, "Block not found on disk");
    }

    return block;
}

static UniValue getblock(const JSONRPCRequest& request)
{
    if (request.fHelp || request.params.size() < 1 || request.params.size() > 2)
        throw std::runtime_error(
            RPCHelpMan{"getblock",
                "\nIf verbosity is 0, returns a string that is serialized, hex-encoded data for block 'hash'.\n"
                "If verbosity is 1, returns an Object with information about block <hash>.\n"
                "If verbosity is 2, returns an Object with information about block <hash> and information about each transaction. \n",
                {
                    {"blockhash", RPCArg::Type::STR_HEX, RPCArg::Optional::NO, "The block hash"},
                    {"verbosity", RPCArg::Type::NUM, /* default */ "1", "0 for hex-encoded data, 1 for a json object, and 2 for json object with transaction data"},
                },
                {
                    RPCResult{"for verbosity = 0",
            "\"data\"             (string) A string that is serialized, hex-encoded data for block 'hash'.\n"
                    },
                    RPCResult{"for verbosity = 1",
            "{\n"
            "  \"hash\" : \"hash\",     (string) the block hash (same as provided)\n"
            "  \"confirmations\" : n,   (numeric) The number of confirmations, or -1 if the block is not on the main chain\n"
            "  \"size\" : n,            (numeric) The block size\n"
            "  \"strippedsize\" : n,    (numeric) The block size excluding witness data\n"
            "  \"weight\" : n           (numeric) The block weight as defined in BIP 141\n"
            "  \"height\" : n,          (numeric) The block height or index\n"
            "  \"version\" : n,         (numeric) The block version\n"
            "  \"versionHex\" : \"00000000\", (string) The block version formatted in hexadecimal\n"
            "  \"merkleroot\" : \"xxxx\", (string) The merkle root\n"
            "  \"tx\" : [               (array of string) The transaction ids\n"
            "     \"transactionid\"     (string) The transaction id\n"
            "     ,...\n"
            "  ],\n"
            "  \"time\" : ttt,          (numeric) The block time in seconds since epoch (Jan 1 1970 GMT)\n"
            "  \"mediantime\" : ttt,    (numeric) The median block time in seconds since epoch (Jan 1 1970 GMT)\n"
            "  \"nonce\" : n,           (numeric) The nonce\n"
            "  \"bits\" : \"1d00ffff\", (string) The bits\n"
            "  \"difficulty\" : x.xxx,  (numeric) The difficulty\n"
            "  \"chainwork\" : \"xxxx\",  (string) Expected number of hashes required to produce the chain up to this block (in hex)\n"
            "  \"nTx\" : n,             (numeric) The number of transactions in the block.\n"
            "  \"signblock_witness_asm\" : \"xxxx\", (string) ASM of sign block witness data.\n"
            "  \"signblock_witness_hex\" : \"xxxx\", (string) Hex of sign block witness data.\n"
            "  \"previousblockhash\" : \"hash\",  (string) The hash of the previous block\n"
            "  \"nextblockhash\" : \"hash\"       (string) The hash of the next block\n"
            "}\n"
                    },
                    RPCResult{"for verbosity = 2",
            "{\n"
            "  ...,                     Same output as verbosity = 1.\n"
            "  \"tx\" : [               (array of Objects) The transactions in the format of the getrawtransaction RPC. Different from verbosity = 1 \"tx\" result.\n"
            "         ,...\n"
            "  ],\n"
            "  ,...                     Same output as verbosity = 1.\n"
            "}\n"
                    },
                },
                RPCExamples{
                    HelpExampleCli("getblock", "\"00000000c937983704a73af28acdec37b049d214adbda81d7e2a3dd146f6ed09\"")
            + HelpExampleRpc("getblock", "\"00000000c937983704a73af28acdec37b049d214adbda81d7e2a3dd146f6ed09\"")
                },
            }.ToString());

    LOCK(cs_main);

    uint256 hash(ParseHashV(request.params[0], "blockhash"));

    int verbosity = 1;
    if (!request.params[1].isNull()) {
        if(request.params[1].isNum())
            verbosity = request.params[1].get_int();
        else
            verbosity = request.params[1].get_bool() ? 1 : 0;
    }

    const CBlockIndex* pblockindex = LookupBlockIndex(hash);
    if (!pblockindex) {
        throw JSONRPCError(RPC_INVALID_ADDRESS_OR_KEY, "Block not found");
    }

    const CBlock block = GetBlockChecked(pblockindex);

    if (verbosity <= 0)
    {
        CDataStream ssBlock(SER_NETWORK, PROTOCOL_VERSION | RPCSerializationFlags());
        ssBlock << block;
        std::string strHex = HexStr(ssBlock.begin(), ssBlock.end());
        return strHex;
    }

    return blockToJSON(block, chainActive.Tip(), pblockindex, verbosity >= 2);
}

struct CCoinsStats
{
    int nHeight;
    uint256 hashBlock;
    uint64_t nTransactions;
    uint64_t nTransactionOutputs;
    uint64_t nBogoSize;
    uint256 hashSerialized;
    uint64_t nDiskSize;
    CAmount nTotalAmount;

    CCoinsStats() : nHeight(0), nTransactions(0), nTransactionOutputs(0), nBogoSize(0), nDiskSize(0), nTotalAmount(0) {}
};

static void ApplyStats(CCoinsStats &stats, CHashWriter& ss, const uint256& hash, const std::map<uint32_t, Coin>& outputs)
{
    assert(!outputs.empty());
    ss << hash;
    ss << VARINT(outputs.begin()->second.nHeight * 2 + outputs.begin()->second.fCoinBase ? 1u : 0u);
    stats.nTransactions++;
    for (const auto& output : outputs) {
        ss << VARINT(output.first + 1);
        ss << output.second.out.scriptPubKey;
        ss << output.second.out.nValue;
        ss << output.second.out.nAsset;
        ss << output.second.out.nNonce;
        stats.nTransactionOutputs++;
        if (output.second.out.nValue.IsExplicit()) {
            stats.nTotalAmount += output.second.out.nValue.GetAmount();
        }
        stats.nBogoSize += 32 /* txid */ + 4 /* vout index */ + 4 /* height + coinbase */ + 8 /* amount */ +
                           2 /* scriptPubKey len */ + output.second.out.scriptPubKey.size() /* scriptPubKey */;
    }
    ss << VARINT(0u);
}

//! Calculate statistics about the unspent transaction output set
static bool GetUTXOStats(CCoinsView *view, CCoinsStats &stats)
{
    std::unique_ptr<CCoinsViewCursor> pcursor(view->Cursor());
    assert(pcursor);

    CHashWriter ss(SER_GETHASH, PROTOCOL_VERSION);
    stats.hashBlock = pcursor->GetBestBlock();
    {
        LOCK(cs_main);
        stats.nHeight = LookupBlockIndex(stats.hashBlock)->nHeight;
    }
    ss << stats.hashBlock;
    uint256 prevkey;
    std::map<uint32_t, Coin> outputs;
    while (pcursor->Valid()) {
        boost::this_thread::interruption_point();
        COutPoint key;
        Coin coin;
        if (pcursor->GetKey(key) && pcursor->GetValue(coin)) {
            if (!outputs.empty() && key.hash != prevkey) {
                ApplyStats(stats, ss, prevkey, outputs);
                outputs.clear();
            }
            prevkey = key.hash;
            outputs[key.n] = std::move(coin);
        } else {
            return error("%s: unable to read value", __func__);
        }
        pcursor->Next();
    }
    if (!outputs.empty()) {
        ApplyStats(stats, ss, prevkey, outputs);
    }
    stats.hashSerialized = ss.GetHash();
    stats.nDiskSize = view->EstimateSize();
    return true;
}

static UniValue pruneblockchain(const JSONRPCRequest& request)
{
    if (request.fHelp || request.params.size() != 1)
        throw std::runtime_error(
            RPCHelpMan{"pruneblockchain", "",
                {
                    {"height", RPCArg::Type::NUM, RPCArg::Optional::NO, "The block height to prune up to. May be set to a discrete height, or a unix timestamp\n"
            "                  to prune blocks whose block time is at least 2 hours older than the provided timestamp."},
                },
                RPCResult{
            "n    (numeric) Height of the last block pruned.\n"
                },
                RPCExamples{
                    HelpExampleCli("pruneblockchain", "1000")
            + HelpExampleRpc("pruneblockchain", "1000")
                },
            }.ToString());

    if (!fPruneMode)
        throw JSONRPCError(RPC_MISC_ERROR, "Cannot prune blocks because node is not in prune mode.");

    LOCK(cs_main);

    int heightParam = request.params[0].get_int();
    if (heightParam < 0)
        throw JSONRPCError(RPC_INVALID_PARAMETER, "Negative block height.");

    // Height value more than a billion is too high to be a block height, and
    // too low to be a block time (corresponds to timestamp from Sep 2001).
    if (heightParam > 1000000000) {
        // Add a 2 hour buffer to include blocks which might have had old timestamps
        CBlockIndex* pindex = chainActive.FindEarliestAtLeast(heightParam - TIMESTAMP_WINDOW);
        if (!pindex) {
            throw JSONRPCError(RPC_INVALID_PARAMETER, "Could not find block with at least the specified timestamp.");
        }
        heightParam = pindex->nHeight;
    }

    unsigned int height = (unsigned int) heightParam;
    unsigned int chainHeight = (unsigned int) chainActive.Height();
    if (chainHeight < Params().PruneAfterHeight())
        throw JSONRPCError(RPC_MISC_ERROR, "Blockchain is too short for pruning.");
    else if (height > chainHeight)
        throw JSONRPCError(RPC_INVALID_PARAMETER, "Blockchain is shorter than the attempted prune height.");
    else if (height > chainHeight - MIN_BLOCKS_TO_KEEP) {
        LogPrint(BCLog::RPC, "Attempt to prune blocks close to the tip.  Retaining the minimum number of blocks.\n");
        height = chainHeight - MIN_BLOCKS_TO_KEEP;
    }

    PruneBlockFilesManual(height);
    return uint64_t(height);
}

static UniValue gettxoutsetinfo(const JSONRPCRequest& request)
{
    if (request.fHelp || request.params.size() != 0)
        throw std::runtime_error(
            RPCHelpMan{"gettxoutsetinfo",
                "\nReturns statistics about the unspent transaction output set.\n"
                "Note this call may take some time.\n",
                {},
                RPCResult{
            "{\n"
            "  \"height\":n,     (numeric) The current block height (index)\n"
            "  \"bestblock\": \"hex\",   (string) The hash of the block at the tip of the chain\n"
            "  \"transactions\": n,      (numeric) The number of transactions with unspent outputs\n"
            "  \"txouts\": n,            (numeric) The number of unspent transaction outputs\n"
            "  \"bogosize\": n,          (numeric) A meaningless metric for UTXO set size\n"
            "  \"hash_serialized_2\": \"hash\", (string) The serialized hash\n"
            "  \"disk_size\": n,         (numeric) The estimated size of the chainstate on disk\n"
            "  \"total_amount\": x.xxx          (numeric) The total amount\n"
            "}\n"
                },
                RPCExamples{
                    HelpExampleCli("gettxoutsetinfo", "")
            + HelpExampleRpc("gettxoutsetinfo", "")
                },
            }.ToString());

    UniValue ret(UniValue::VOBJ);

    CCoinsStats stats;
    FlushStateToDisk();
    if (GetUTXOStats(pcoinsdbview.get(), stats)) {
        ret.pushKV("height", (int64_t)stats.nHeight);
        ret.pushKV("bestblock", stats.hashBlock.GetHex());
        ret.pushKV("transactions", (int64_t)stats.nTransactions);
        ret.pushKV("txouts", (int64_t)stats.nTransactionOutputs);
        ret.pushKV("bogosize", (int64_t)stats.nBogoSize);
        ret.pushKV("hash_serialized_2", stats.hashSerialized.GetHex());
        ret.pushKV("disk_size", stats.nDiskSize);
        ret.pushKV("total_amount", ValueFromAmount(stats.nTotalAmount));
    } else {
        throw JSONRPCError(RPC_INTERNAL_ERROR, "Unable to read UTXO set");
    }
    return ret;
}

UniValue gettxout(const JSONRPCRequest& request)
{
    if (request.fHelp || request.params.size() < 2 || request.params.size() > 3)
        throw std::runtime_error(
            RPCHelpMan{"gettxout",
                "\nReturns details about an unspent transaction output.\n",
                {
                    {"txid", RPCArg::Type::STR, RPCArg::Optional::NO, "The transaction id"},
                    {"n", RPCArg::Type::NUM, RPCArg::Optional::NO, "vout number"},
                    {"include_mempool", RPCArg::Type::BOOL, /* default */ "true", "Whether to include the mempool. Note that an unspent output that is spent in the mempool won't appear."},
                },
                RPCResult{
            "{\n"
            "  \"bestblock\":  \"hash\",    (string) The hash of the block at the tip of the chain\n"
            "  \"confirmations\" : n,       (numeric) The number of confirmations\n"
            "  \"value\" : x.xxx,           (numeric) The transaction value in " + CURRENCY_UNIT + "\n"
            "  \"scriptPubKey\" : {         (json object)\n"
            "     \"asm\" : \"code\",       (string) \n"
            "     \"hex\" : \"hex\",        (string) \n"
            "     \"reqSigs\" : n,          (numeric) Number of required signatures\n"
            "     \"type\" : \"pubkeyhash\", (string) The type, eg pubkeyhash\n"
            "     \"addresses\" : [          (array of string) array of bitcoin addresses\n"
            "        \"address\"     (string) bitcoin address\n"
            "        ,...\n"
            "     ]\n"
            "  },\n"
            "  \"coinbase\" : true|false   (boolean) Coinbase or not\n"
            "}\n"
                },
                RPCExamples{
            "\nGet unspent transactions\n"
            + HelpExampleCli("listunspent", "") +
            "\nView the details\n"
            + HelpExampleCli("gettxout", "\"txid\" 1") +
            "\nAs a JSON-RPC call\n"
            + HelpExampleRpc("gettxout", "\"txid\", 1")
                },
            }.ToString());

    LOCK(cs_main);

    UniValue ret(UniValue::VOBJ);

    uint256 hash(ParseHashV(request.params[0], "txid"));
    int n = request.params[1].get_int();
    COutPoint out(hash, n);
    bool fMempool = true;
    if (!request.params[2].isNull())
        fMempool = request.params[2].get_bool();

    Coin coin;
    if (fMempool) {
        LOCK(mempool.cs);
        CCoinsViewMemPool view(pcoinsTip.get(), mempool);
        if (!view.GetCoin(out, coin) || mempool.isSpent(out)) {
            return NullUniValue;
        }
    } else {
        if (!pcoinsTip->GetCoin(out, coin)) {
            return NullUniValue;
        }
    }

    const CBlockIndex* pindex = LookupBlockIndex(pcoinsTip->GetBestBlock());
    ret.pushKV("bestblock", pindex->GetBlockHash().GetHex());
    if (coin.nHeight == MEMPOOL_HEIGHT) {
        ret.pushKV("confirmations", 0);
    } else {
        ret.pushKV("confirmations", (int64_t)(pindex->nHeight - coin.nHeight + 1));
    }
    if (coin.out.nValue.IsExplicit()) {
        ret.pushKV("value", ValueFromAmount(coin.out.nValue.GetAmount()));
    } else {
        ret.pushKV("valuecommitment", coin.out.nValue.GetHex());
    }
    if (g_con_elementsmode) {
        if (coin.out.nAsset.IsExplicit()) {
            ret.pushKV("asset", coin.out.nAsset.GetAsset().GetHex());
        } else {
            ret.pushKV("assetcommitment", coin.out.nAsset.GetHex());
        }

        ret.pushKV("commitmentnonce", coin.out.nNonce.GetHex());
    }
    UniValue o(UniValue::VOBJ);
    ScriptPubKeyToUniv(coin.out.scriptPubKey, o, true);
    ret.pushKV("scriptPubKey", o);
    ret.pushKV("coinbase", (bool)coin.fCoinBase);

    return ret;
}

static UniValue verifychain(const JSONRPCRequest& request)
{
    int nCheckLevel = gArgs.GetArg("-checklevel", DEFAULT_CHECKLEVEL);
    int nCheckDepth = gArgs.GetArg("-checkblocks", DEFAULT_CHECKBLOCKS);
    if (request.fHelp || request.params.size() > 2)
        throw std::runtime_error(
            RPCHelpMan{"verifychain",
                "\nVerifies blockchain database.\n",
                {
                    {"checklevel", RPCArg::Type::NUM, /* default */ strprintf("%d, range=0-4", nCheckLevel), "How thorough the block verification is."},
                    {"nblocks", RPCArg::Type::NUM, /* default */ strprintf("%d, 0=all", nCheckDepth), "The number of blocks to check."},
                },
                RPCResult{
            "true|false       (boolean) Verified or not\n"
                },
                RPCExamples{
                    HelpExampleCli("verifychain", "")
            + HelpExampleRpc("verifychain", "")
                },
            }.ToString());

    LOCK(cs_main);

    if (!request.params[0].isNull())
        nCheckLevel = request.params[0].get_int();
    if (!request.params[1].isNull())
        nCheckDepth = request.params[1].get_int();

    return CVerifyDB().VerifyDB(Params(), pcoinsTip.get(), nCheckLevel, nCheckDepth);
}

/** Implementation of IsSuperMajority with better feedback */
static UniValue SoftForkMajorityDesc(int version, const CBlockIndex* pindex, const Consensus::Params& consensusParams)
{
    UniValue rv(UniValue::VOBJ);
    bool activated = false;
    switch(version)
    {
        case 2:
            activated = pindex->nHeight >= consensusParams.BIP34Height;
            break;
        case 3:
            activated = pindex->nHeight >= consensusParams.BIP66Height;
            break;
        case 4:
            activated = pindex->nHeight >= consensusParams.BIP65Height;
            break;
    }
    rv.pushKV("status", activated);
    return rv;
}

static UniValue SoftForkDesc(const std::string &name, int version, const CBlockIndex* pindex, const Consensus::Params& consensusParams)
{
    UniValue rv(UniValue::VOBJ);
    rv.pushKV("id", name);
    rv.pushKV("version", version);
    rv.pushKV("reject", SoftForkMajorityDesc(version, pindex, consensusParams));
    return rv;
}

static UniValue BIP9SoftForkDesc(const Consensus::Params& consensusParams, Consensus::DeploymentPos id)
{
    UniValue rv(UniValue::VOBJ);
    const ThresholdState thresholdState = VersionBitsTipState(consensusParams, id);
    switch (thresholdState) {
    case ThresholdState::DEFINED: rv.pushKV("status", "defined"); break;
    case ThresholdState::STARTED: rv.pushKV("status", "started"); break;
    case ThresholdState::LOCKED_IN: rv.pushKV("status", "locked_in"); break;
    case ThresholdState::ACTIVE: rv.pushKV("status", "active"); break;
    case ThresholdState::FAILED: rv.pushKV("status", "failed"); break;
    }
    if (ThresholdState::STARTED == thresholdState)
    {
        rv.pushKV("bit", consensusParams.vDeployments[id].bit);
    }
    rv.pushKV("startTime", consensusParams.vDeployments[id].nStartTime);
    rv.pushKV("timeout", consensusParams.vDeployments[id].nTimeout);
    rv.pushKV("since", VersionBitsTipStateSinceHeight(consensusParams, id));
    if (ThresholdState::STARTED == thresholdState)
    {
        UniValue statsUV(UniValue::VOBJ);
        BIP9Stats statsStruct = VersionBitsTipStatistics(consensusParams, id);
        statsUV.pushKV("period", statsStruct.period);
        statsUV.pushKV("threshold", statsStruct.threshold);
        statsUV.pushKV("elapsed", statsStruct.elapsed);
        statsUV.pushKV("count", statsStruct.count);
        statsUV.pushKV("possible", statsStruct.possible);
        rv.pushKV("statistics", statsUV);
    }
    return rv;
}

static void BIP9SoftForkDescPushBack(UniValue& bip9_softforks, const Consensus::Params& consensusParams, Consensus::DeploymentPos id)
{
    // Deployments with timeout value of 0 are hidden.
    // A timeout value of 0 guarantees a softfork will never be activated.
    // This is used when softfork codes are merged without specifying the deployment schedule.
    if (consensusParams.vDeployments[id].nTimeout > 0)
        bip9_softforks.pushKV(VersionBitsDeploymentInfo[id].name, BIP9SoftForkDesc(consensusParams, id));
}

UniValue getblockchaininfo(const JSONRPCRequest& request)
{
    if (request.fHelp || request.params.size() != 0)
        throw std::runtime_error(
            RPCHelpMan{"getblockchaininfo",
                "Returns an object containing various state info regarding blockchain processing.\n",
                {},
                RPCResult{
            "{\n"
            "  \"chain\": \"xxxx\",              (string) current network name as defined in BIP70 (main, test, regtest)\n"
            "  \"blocks\": xxxxxx,             (numeric) the current number of blocks processed in the server\n"
            "  \"headers\": xxxxxx,            (numeric) the current number of headers we have validated\n"
            "  \"bestblockhash\": \"...\",       (string) the hash of the currently best block\n"
            "  \"difficulty\": xxxxxx,         (numeric) the current difficulty\n"
            "  \"mediantime\": xxxxxx,         (numeric) median time for the current best block\n"
            "  \"verificationprogress\": xxxx, (numeric) estimate of verification progress [0..1]\n"
            "  \"initialblockdownload\": xxxx, (bool) (debug information) estimate of whether this node is in Initial Block Download mode.\n"
            "  \"chainwork\": \"xxxx\"           (string) total amount of work in active chain, in hexadecimal\n"
            "  \"size_on_disk\": xxxxxx,       (numeric) the estimated size of the block and undo files on disk\n"
            "  \"pruned\": xx,                 (boolean) if the blocks are subject to pruning\n"
            "  \"signblock_asm\" : \"xxxx\", (string) ASM of sign block challenge data.\n"
            "  \"signblock_hex\" : \"xxxx\", (string) Hex of sign block challenge data.\n"
            "  \"pruneheight\": xxxxxx,        (numeric) lowest-height complete block stored (only present if pruning is enabled)\n"
            "  \"automatic_pruning\": xx,      (boolean) whether automatic pruning is enabled (only present if pruning is enabled)\n"
            "  \"prune_target_size\": xxxxxx,  (numeric) the target size used by pruning (only present if automatic pruning is enabled)\n"
            "  \"softforks\": [                (array) status of softforks in progress\n"
            "     {\n"
            "        \"id\": \"xxxx\",           (string) name of softfork\n"
            "        \"version\": xx,          (numeric) block version\n"
            "        \"reject\": {             (object) progress toward rejecting pre-softfork blocks\n"
            "           \"status\": xx,        (boolean) true if threshold reached\n"
            "        },\n"
            "     }, ...\n"
            "  ],\n"
            "  \"bip9_softforks\": {           (object) status of BIP9 softforks in progress\n"
            "     \"xxxx\" : {                 (string) name of the softfork\n"
            "        \"status\": \"xxxx\",       (string) one of \"defined\", \"started\", \"locked_in\", \"active\", \"failed\"\n"
            "        \"bit\": xx,              (numeric) the bit (0-28) in the block version field used to signal this softfork (only for \"started\" status)\n"
            "        \"startTime\": xx,        (numeric) the minimum median time past of a block at which the bit gains its meaning\n"
            "        \"timeout\": xx,          (numeric) the median time past of a block at which the deployment is considered failed if not yet locked in\n"
            "        \"since\": xx,            (numeric) height of the first block to which the status applies\n"
            "        \"statistics\": {         (object) numeric statistics about BIP9 signalling for a softfork (only for \"started\" status)\n"
            "           \"period\": xx,        (numeric) the length in blocks of the BIP9 signalling period \n"
            "           \"threshold\": xx,     (numeric) the number of blocks with the version bit set required to activate the feature \n"
            "           \"elapsed\": xx,       (numeric) the number of blocks elapsed since the beginning of the current period \n"
            "           \"count\": xx,         (numeric) the number of blocks with the version bit set in the current period \n"
            "           \"possible\": xx       (boolean) returns false if there are not enough blocks left in this period to pass activation threshold \n"
            "        }\n"
            "     }\n"
            "  }\n"
            "  \"warnings\" : \"...\",           (string) any network and blockchain warnings.\n"
            "}\n"
                },
                RPCExamples{
                    HelpExampleCli("getblockchaininfo", "")
            + HelpExampleRpc("getblockchaininfo", "")
                },
            }.ToString());

    LOCK(cs_main);

<<<<<<< HEAD
    const CChainParams& chainparams = Params();

=======
    const CBlockIndex* tip = chainActive.Tip();
>>>>>>> 519b0bc5
    UniValue obj(UniValue::VOBJ);
    obj.pushKV("chain",                 chainparams.NetworkIDString());
    obj.pushKV("blocks",                (int)chainActive.Height());
    obj.pushKV("headers",               pindexBestHeader ? pindexBestHeader->nHeight : -1);
<<<<<<< HEAD
    obj.pushKV("bestblockhash",         chainActive.Tip()->GetBlockHash().GetHex());
    if (!g_signed_blocks) {
        obj.pushKV("difficulty",            (double)GetDifficulty(chainActive.Tip()));
    }
    obj.pushKV("mediantime",            (int64_t)chainActive.Tip()->GetMedianTimePast());
    obj.pushKV("verificationprogress",  GuessVerificationProgress(chainActive.Tip(), chainparams.GetConsensus().nPowTargetSpacing));
    obj.pushKV("initialblockdownload",  IsInitialBlockDownload());
    if (!g_signed_blocks) {
        obj.pushKV("chainwork",             chainActive.Tip()->nChainWork.GetHex());
    }
=======
    obj.pushKV("bestblockhash",         tip->GetBlockHash().GetHex());
    obj.pushKV("difficulty",            (double)GetDifficulty(tip));
    obj.pushKV("mediantime",            (int64_t)tip->GetMedianTimePast());
    obj.pushKV("verificationprogress",  GuessVerificationProgress(Params().TxData(), tip));
    obj.pushKV("initialblockdownload",  IsInitialBlockDownload());
    obj.pushKV("chainwork",             tip->nChainWork.GetHex());
>>>>>>> 519b0bc5
    obj.pushKV("size_on_disk",          CalculateCurrentUsage());
    obj.pushKV("pruned",                fPruneMode);
    if (g_signed_blocks) {
        CScript sign_block_script = chainparams.GetConsensus().signblockscript;
        obj.pushKV("signblock_asm", ScriptToAsmStr(sign_block_script));
        obj.pushKV("signblock_hex", HexStr(sign_block_script));
    }

    if (fPruneMode) {
        const CBlockIndex* block = tip;
        assert(block);
        while (block->pprev && (block->pprev->nStatus & BLOCK_HAVE_DATA)) {
            block = block->pprev;
        }

        obj.pushKV("pruneheight",        block->nHeight);

        // if 0, execution bypasses the whole if block.
        bool automatic_pruning = (gArgs.GetArg("-prune", 0) != 1);
        obj.pushKV("automatic_pruning",  automatic_pruning);
        if (automatic_pruning) {
            obj.pushKV("prune_target_size",  nPruneTarget);
        }
    }

    const Consensus::Params& consensusParams = Params().GetConsensus();
    UniValue softforks(UniValue::VARR);
    UniValue bip9_softforks(UniValue::VOBJ);
    softforks.push_back(SoftForkDesc("bip34", 2, tip, consensusParams));
    softforks.push_back(SoftForkDesc("bip66", 3, tip, consensusParams));
    softforks.push_back(SoftForkDesc("bip65", 4, tip, consensusParams));
    for (int pos = Consensus::DEPLOYMENT_CSV; pos != Consensus::MAX_VERSION_BITS_DEPLOYMENTS; ++pos) {
        BIP9SoftForkDescPushBack(bip9_softforks, consensusParams, static_cast<Consensus::DeploymentPos>(pos));
    }
    obj.pushKV("softforks",             softforks);
    obj.pushKV("bip9_softforks", bip9_softforks);

    obj.pushKV("warnings", GetWarnings("statusbar"));
    return obj;
}

/** Comparison function for sorting the getchaintips heads.  */
struct CompareBlocksByHeight
{
    bool operator()(const CBlockIndex* a, const CBlockIndex* b) const
    {
        /* Make sure that unequal blocks with the same height do not compare
           equal. Use the pointers themselves to make a distinction. */

        if (a->nHeight != b->nHeight)
          return (a->nHeight > b->nHeight);

        return a < b;
    }
};

static UniValue getchaintips(const JSONRPCRequest& request)
{
    if (request.fHelp || request.params.size() != 0)
        throw std::runtime_error(
            RPCHelpMan{"getchaintips",
                "Return information about all known tips in the block tree,"
                " including the main chain as well as orphaned branches.\n",
                {},
                RPCResult{
            "[\n"
            "  {\n"
            "    \"height\": xxxx,         (numeric) height of the chain tip\n"
            "    \"hash\": \"xxxx\",         (string) block hash of the tip\n"
            "    \"branchlen\": 0          (numeric) zero for main chain\n"
            "    \"status\": \"active\"      (string) \"active\" for the main chain\n"
            "  },\n"
            "  {\n"
            "    \"height\": xxxx,\n"
            "    \"hash\": \"xxxx\",\n"
            "    \"branchlen\": 1          (numeric) length of branch connecting the tip to the main chain\n"
            "    \"status\": \"xxxx\"        (string) status of the chain (active, valid-fork, valid-headers, headers-only, invalid)\n"
            "  }\n"
            "]\n"
            "Possible values for status:\n"
            "1.  \"invalid\"               This branch contains at least one invalid block\n"
            "2.  \"headers-only\"          Not all blocks for this branch are available, but the headers are valid\n"
            "3.  \"valid-headers\"         All blocks are available for this branch, but they were never fully validated\n"
            "4.  \"valid-fork\"            This branch is not part of the active chain, but is fully validated\n"
            "5.  \"active\"                This is the tip of the active main chain, which is certainly valid\n"
                },
                RPCExamples{
                    HelpExampleCli("getchaintips", "")
            + HelpExampleRpc("getchaintips", "")
                },
            }.ToString());

    LOCK(cs_main);

    /*
     * Idea:  the set of chain tips is chainActive.tip, plus orphan blocks which do not have another orphan building off of them.
     * Algorithm:
     *  - Make one pass through mapBlockIndex, picking out the orphan blocks, and also storing a set of the orphan block's pprev pointers.
     *  - Iterate through the orphan blocks. If the block isn't pointed to by another orphan, it is a chain tip.
     *  - add chainActive.Tip()
     */
    std::set<const CBlockIndex*, CompareBlocksByHeight> setTips;
    std::set<const CBlockIndex*> setOrphans;
    std::set<const CBlockIndex*> setPrevs;

    for (const std::pair<const uint256, CBlockIndex*>& item : mapBlockIndex)
    {
        if (!chainActive.Contains(item.second)) {
            setOrphans.insert(item.second);
            setPrevs.insert(item.second->pprev);
        }
    }

    for (std::set<const CBlockIndex*>::iterator it = setOrphans.begin(); it != setOrphans.end(); ++it)
    {
        if (setPrevs.erase(*it) == 0) {
            setTips.insert(*it);
        }
    }

    // Always report the currently active tip.
    setTips.insert(chainActive.Tip());

    /* Construct the output array.  */
    UniValue res(UniValue::VARR);
    for (const CBlockIndex* block : setTips)
    {
        UniValue obj(UniValue::VOBJ);
        obj.pushKV("height", block->nHeight);
        obj.pushKV("hash", block->phashBlock->GetHex());

        const int branchLen = block->nHeight - chainActive.FindFork(block)->nHeight;
        obj.pushKV("branchlen", branchLen);

        std::string status;
        if (chainActive.Contains(block)) {
            // This block is part of the currently active chain.
            status = "active";
        } else if (block->nStatus & BLOCK_FAILED_MASK) {
            // This block or one of its ancestors is invalid.
            status = "invalid";
        } else if (!block->HaveTxsDownloaded()) {
            // This block cannot be connected because full block data for it or one of its parents is missing.
            status = "headers-only";
        } else if (block->IsValid(BLOCK_VALID_SCRIPTS)) {
            // This block is fully validated, but no longer part of the active chain. It was probably the active block once, but was reorganized.
            status = "valid-fork";
        } else if (block->IsValid(BLOCK_VALID_TREE)) {
            // The headers for this block are valid, but it has not been validated. It was probably never part of the most-work chain.
            status = "valid-headers";
        } else {
            // No clue.
            status = "unknown";
        }
        obj.pushKV("status", status);

        res.push_back(obj);
    }

    return res;
}

UniValue mempoolInfoToJSON()
{
    UniValue ret(UniValue::VOBJ);
    ret.pushKV("size", (int64_t) mempool.size());
    ret.pushKV("bytes", (int64_t) mempool.GetTotalTxSize());
    ret.pushKV("usage", (int64_t) mempool.DynamicMemoryUsage());
    size_t maxmempool = gArgs.GetArg("-maxmempool", DEFAULT_MAX_MEMPOOL_SIZE) * 1000000;
    ret.pushKV("maxmempool", (int64_t) maxmempool);
    ret.pushKV("mempoolminfee", ValueFromAmount(std::max(mempool.GetMinFee(maxmempool), ::minRelayTxFee).GetFeePerK()));
    ret.pushKV("minrelaytxfee", ValueFromAmount(::minRelayTxFee.GetFeePerK()));

    return ret;
}

static UniValue getmempoolinfo(const JSONRPCRequest& request)
{
    if (request.fHelp || request.params.size() != 0)
        throw std::runtime_error(
            RPCHelpMan{"getmempoolinfo",
                "\nReturns details on the active state of the TX memory pool.\n",
                {},
                RPCResult{
            "{\n"
            "  \"size\": xxxxx,               (numeric) Current tx count\n"
            "  \"bytes\": xxxxx,              (numeric) Sum of all virtual transaction sizes as defined in BIP 141. Differs from actual serialized size because witness data is discounted\n"
            "  \"usage\": xxxxx,              (numeric) Total memory usage for the mempool\n"
            "  \"maxmempool\": xxxxx,         (numeric) Maximum memory usage for the mempool\n"
            "  \"mempoolminfee\": xxxxx       (numeric) Minimum fee rate in " + CURRENCY_UNIT + "/kB for tx to be accepted. Is the maximum of minrelaytxfee and minimum mempool fee\n"
            "  \"minrelaytxfee\": xxxxx       (numeric) Current minimum relay fee for transactions\n"
            "}\n"
                },
                RPCExamples{
                    HelpExampleCli("getmempoolinfo", "")
            + HelpExampleRpc("getmempoolinfo", "")
                },
            }.ToString());

    return mempoolInfoToJSON();
}

static UniValue preciousblock(const JSONRPCRequest& request)
{
    if (request.fHelp || request.params.size() != 1)
        throw std::runtime_error(
            RPCHelpMan{"preciousblock",
                "\nTreats a block as if it were received before others with the same work.\n"
                "\nA later preciousblock call can override the effect of an earlier one.\n"
                "\nThe effects of preciousblock are not retained across restarts.\n",
                {
                    {"blockhash", RPCArg::Type::STR_HEX, RPCArg::Optional::NO, "the hash of the block to mark as precious"},
                },
                RPCResults{},
                RPCExamples{
                    HelpExampleCli("preciousblock", "\"blockhash\"")
            + HelpExampleRpc("preciousblock", "\"blockhash\"")
                },
            }.ToString());

    uint256 hash(ParseHashV(request.params[0], "blockhash"));
    CBlockIndex* pblockindex;

    {
        LOCK(cs_main);
        pblockindex = LookupBlockIndex(hash);
        if (!pblockindex) {
            throw JSONRPCError(RPC_INVALID_ADDRESS_OR_KEY, "Block not found");
        }
    }

    CValidationState state;
    PreciousBlock(state, Params(), pblockindex);

    if (!state.IsValid()) {
        throw JSONRPCError(RPC_DATABASE_ERROR, FormatStateMessage(state));
    }

    return NullUniValue;
}

static UniValue invalidateblock(const JSONRPCRequest& request)
{
    if (request.fHelp || request.params.size() != 1)
        throw std::runtime_error(
            RPCHelpMan{"invalidateblock",
                "\nPermanently marks a block as invalid, as if it violated a consensus rule.\n",
                {
                    {"blockhash", RPCArg::Type::STR_HEX, RPCArg::Optional::NO, "the hash of the block to mark as invalid"},
                },
                RPCResults{},
                RPCExamples{
                    HelpExampleCli("invalidateblock", "\"blockhash\"")
            + HelpExampleRpc("invalidateblock", "\"blockhash\"")
                },
            }.ToString());

    uint256 hash(ParseHashV(request.params[0], "blockhash"));
    CValidationState state;

    CBlockIndex* pblockindex;
    {
        LOCK(cs_main);
        pblockindex = LookupBlockIndex(hash);
        if (!pblockindex) {
            throw JSONRPCError(RPC_INVALID_ADDRESS_OR_KEY, "Block not found");
        }
    }
    InvalidateBlock(state, Params(), pblockindex);

    if (state.IsValid()) {
        ActivateBestChain(state, Params());
    }

    if (!state.IsValid()) {
        throw JSONRPCError(RPC_DATABASE_ERROR, FormatStateMessage(state));
    }

    return NullUniValue;
}

static UniValue reconsiderblock(const JSONRPCRequest& request)
{
    if (request.fHelp || request.params.size() != 1)
        throw std::runtime_error(
            RPCHelpMan{"reconsiderblock",
                "\nRemoves invalidity status of a block, its ancestors and its descendants, reconsider them for activation.\n"
                "This can be used to undo the effects of invalidateblock.\n",
                {
                    {"blockhash", RPCArg::Type::STR_HEX, RPCArg::Optional::NO, "the hash of the block to reconsider"},
                },
                RPCResults{},
                RPCExamples{
                    HelpExampleCli("reconsiderblock", "\"blockhash\"")
            + HelpExampleRpc("reconsiderblock", "\"blockhash\"")
                },
            }.ToString());

    uint256 hash(ParseHashV(request.params[0], "blockhash"));

    {
        LOCK(cs_main);
        CBlockIndex* pblockindex = LookupBlockIndex(hash);
        if (!pblockindex) {
            throw JSONRPCError(RPC_INVALID_ADDRESS_OR_KEY, "Block not found");
        }

        ResetBlockFailureFlags(pblockindex);
    }

    CValidationState state;
    ActivateBestChain(state, Params());

    if (!state.IsValid()) {
        throw JSONRPCError(RPC_DATABASE_ERROR, FormatStateMessage(state));
    }

    return NullUniValue;
}

static UniValue getchaintxstats(const JSONRPCRequest& request)
{
    if (request.fHelp || request.params.size() > 2)
        throw std::runtime_error(
            RPCHelpMan{"getchaintxstats",
                "\nCompute statistics about the total number and rate of transactions in the chain.\n",
                {
                    {"nblocks", RPCArg::Type::NUM, /* default */ "one month", "Size of the window in number of blocks"},
                    {"blockhash", RPCArg::Type::STR_HEX, /* default */ "chain tip", "The hash of the block that ends the window."},
                },
                RPCResult{
            "{\n"
            "  \"time\": xxxxx,                         (numeric) The timestamp for the final block in the window in UNIX format.\n"
            "  \"txcount\": xxxxx,                      (numeric) The total number of transactions in the chain up to that point.\n"
            "  \"window_final_block_hash\": \"...\",      (string) The hash of the final block in the window.\n"
            "  \"window_block_count\": xxxxx,           (numeric) Size of the window in number of blocks.\n"
            "  \"window_tx_count\": xxxxx,              (numeric) The number of transactions in the window. Only returned if \"window_block_count\" is > 0.\n"
            "  \"window_interval\": xxxxx,              (numeric) The elapsed time in the window in seconds. Only returned if \"window_block_count\" is > 0.\n"
            "  \"txrate\": x.xx,                        (numeric) The average rate of transactions per second in the window. Only returned if \"window_interval\" is > 0.\n"
            "}\n"
                },
                RPCExamples{
                    HelpExampleCli("getchaintxstats", "")
            + HelpExampleRpc("getchaintxstats", "2016")
                },
            }.ToString());

    const CBlockIndex* pindex;
    int blockcount = 30 * 24 * 60 * 60 / Params().GetConsensus().nPowTargetSpacing; // By default: 1 month

    if (request.params[1].isNull()) {
        LOCK(cs_main);
        pindex = chainActive.Tip();
    } else {
        uint256 hash(ParseHashV(request.params[1], "blockhash"));
        LOCK(cs_main);
        pindex = LookupBlockIndex(hash);
        if (!pindex) {
            throw JSONRPCError(RPC_INVALID_ADDRESS_OR_KEY, "Block not found");
        }
        if (!chainActive.Contains(pindex)) {
            throw JSONRPCError(RPC_INVALID_PARAMETER, "Block is not in main chain");
        }
    }

    assert(pindex != nullptr);

    if (request.params[0].isNull()) {
        blockcount = std::max(0, std::min(blockcount, pindex->nHeight - 1));
    } else {
        blockcount = request.params[0].get_int();

        if (blockcount < 0 || (blockcount > 0 && blockcount >= pindex->nHeight)) {
            throw JSONRPCError(RPC_INVALID_PARAMETER, "Invalid block count: should be between 0 and the block's height - 1");
        }
    }

    const CBlockIndex* pindexPast = pindex->GetAncestor(pindex->nHeight - blockcount);
    int nTimeDiff = pindex->GetMedianTimePast() - pindexPast->GetMedianTimePast();
    int nTxDiff = pindex->nChainTx - pindexPast->nChainTx;

    UniValue ret(UniValue::VOBJ);
    ret.pushKV("time", (int64_t)pindex->nTime);
    ret.pushKV("txcount", (int64_t)pindex->nChainTx);
    ret.pushKV("window_final_block_hash", pindex->GetBlockHash().GetHex());
    ret.pushKV("window_block_count", blockcount);
    if (blockcount > 0) {
        ret.pushKV("window_tx_count", nTxDiff);
        ret.pushKV("window_interval", nTimeDiff);
        if (nTimeDiff > 0) {
            ret.pushKV("txrate", ((double)nTxDiff) / nTimeDiff);
        }
    }

    return ret;
}

template<typename T>
static T CalculateTruncatedMedian(std::vector<T>& scores)
{
    size_t size = scores.size();
    if (size == 0) {
        return 0;
    }

    std::sort(scores.begin(), scores.end());
    if (size % 2 == 0) {
        return (scores[size / 2 - 1] + scores[size / 2]) / 2;
    } else {
        return scores[size / 2];
    }
}

void CalculatePercentilesByWeight(CAmount result[NUM_GETBLOCKSTATS_PERCENTILES], std::vector<std::pair<CAmount, int64_t>>& scores, int64_t total_weight)
{
    if (scores.empty()) {
        return;
    }

    std::sort(scores.begin(), scores.end());

    // 10th, 25th, 50th, 75th, and 90th percentile weight units.
    const double weights[NUM_GETBLOCKSTATS_PERCENTILES] = {
        total_weight / 10.0, total_weight / 4.0, total_weight / 2.0, (total_weight * 3.0) / 4.0, (total_weight * 9.0) / 10.0
    };

    int64_t next_percentile_index = 0;
    int64_t cumulative_weight = 0;
    for (const auto& element : scores) {
        cumulative_weight += element.second;
        while (next_percentile_index < NUM_GETBLOCKSTATS_PERCENTILES && cumulative_weight >= weights[next_percentile_index]) {
            result[next_percentile_index] = element.first;
            ++next_percentile_index;
        }
    }

    // Fill any remaining percentiles with the last value.
    for (int64_t i = next_percentile_index; i < NUM_GETBLOCKSTATS_PERCENTILES; i++) {
        result[i] = scores.back().first;
    }
}

template<typename T>
static inline bool SetHasKeys(const std::set<T>& set) {return false;}
template<typename T, typename Tk, typename... Args>
static inline bool SetHasKeys(const std::set<T>& set, const Tk& key, const Args&... args)
{
    return (set.count(key) != 0) || SetHasKeys(set, args...);
}

// outpoint (needed for the utxo index) + nHeight + fCoinBase
static constexpr size_t PER_UTXO_OVERHEAD = sizeof(COutPoint) + sizeof(uint32_t) + sizeof(bool);

static UniValue getblockstats(const JSONRPCRequest& request)
{
    if (request.fHelp || request.params.size() < 1 || request.params.size() > 4) {
        throw std::runtime_error(
            RPCHelpMan{"getblockstats",
                "\nCompute per block statistics for a given window. All amounts are in satoshis.\n"
                "It won't work for some heights with pruning.\n"
                "It won't work without -txindex for utxo_size_inc, *fee or *feerate stats.\n",
                {
                    {"hash_or_height", RPCArg::Type::NUM, RPCArg::Optional::NO, "The block hash or height of the target block", "", {"", "string or numeric"}},
                    {"stats", RPCArg::Type::ARR, /* default */ "all values", "Values to plot (see result below)",
                        {
                            {"height", RPCArg::Type::STR, RPCArg::Optional::OMITTED, "Selected statistic"},
                            {"time", RPCArg::Type::STR, RPCArg::Optional::OMITTED, "Selected statistic"},
                        },
                        "stats"},
                },
                RPCResult{
            "{                           (json object)\n"
            "  \"avgfee\": xxxxx,          (numeric) Average fee in the block\n"
            "  \"avgfeerate\": xxxxx,      (numeric) Average feerate (in satoshis per virtual byte)\n"
            "  \"avgtxsize\": xxxxx,       (numeric) Average transaction size\n"
            "  \"blockhash\": xxxxx,       (string) The block hash (to check for potential reorgs)\n"
            "  \"feerate_percentiles\": [  (array of numeric) Feerates at the 10th, 25th, 50th, 75th, and 90th percentile weight unit (in satoshis per virtual byte)\n"
            "      \"10th_percentile_feerate\",      (numeric) The 10th percentile feerate\n"
            "      \"25th_percentile_feerate\",      (numeric) The 25th percentile feerate\n"
            "      \"50th_percentile_feerate\",      (numeric) The 50th percentile feerate\n"
            "      \"75th_percentile_feerate\",      (numeric) The 75th percentile feerate\n"
            "      \"90th_percentile_feerate\",      (numeric) The 90th percentile feerate\n"
            "  ],\n"
            "  \"height\": xxxxx,          (numeric) The height of the block\n"
            "  \"ins\": xxxxx,             (numeric) The number of inputs (excluding coinbase)\n"
            "  \"maxfee\": xxxxx,          (numeric) Maximum fee in the block\n"
            "  \"maxfeerate\": xxxxx,      (numeric) Maximum feerate (in satoshis per virtual byte)\n"
            "  \"maxtxsize\": xxxxx,       (numeric) Maximum transaction size\n"
            "  \"medianfee\": xxxxx,       (numeric) Truncated median fee in the block\n"
            "  \"mediantime\": xxxxx,      (numeric) The block median time past\n"
            "  \"mediantxsize\": xxxxx,    (numeric) Truncated median transaction size\n"
            "  \"minfee\": xxxxx,          (numeric) Minimum fee in the block\n"
            "  \"minfeerate\": xxxxx,      (numeric) Minimum feerate (in satoshis per virtual byte)\n"
            "  \"mintxsize\": xxxxx,       (numeric) Minimum transaction size\n"
            "  \"outs\": xxxxx,            (numeric) The number of outputs\n"
            "  \"subsidy\": xxxxx,         (numeric) The block subsidy\n"
            "  \"swtotal_size\": xxxxx,    (numeric) Total size of all segwit transactions\n"
            "  \"swtotal_weight\": xxxxx,  (numeric) Total weight of all segwit transactions divided by segwit scale factor (4)\n"
            "  \"swtxs\": xxxxx,           (numeric) The number of segwit transactions\n"
            "  \"time\": xxxxx,            (numeric) The block time\n"
            "  \"total_out\": xxxxx,       (numeric) Total amount in all outputs (excluding coinbase and thus reward [ie subsidy + totalfee])\n"
            "  \"total_size\": xxxxx,      (numeric) Total size of all non-coinbase transactions\n"
            "  \"total_weight\": xxxxx,    (numeric) Total weight of all non-coinbase transactions divided by segwit scale factor (4)\n"
            "  \"totalfee\": xxxxx,        (numeric) The fee total\n"
            "  \"txs\": xxxxx,             (numeric) The number of transactions (excluding coinbase)\n"
            "  \"utxo_increase\": xxxxx,   (numeric) The increase/decrease in the number of unspent outputs\n"
            "  \"utxo_size_inc\": xxxxx,   (numeric) The increase/decrease in size for the utxo index (not discounting op_return and similar)\n"
            "}\n"
                },
                RPCExamples{
                    HelpExampleCli("getblockstats", "1000 '[\"minfeerate\",\"avgfeerate\"]'")
            + HelpExampleRpc("getblockstats", "1000 '[\"minfeerate\",\"avgfeerate\"]'")
                },
            }.ToString());
    }

    LOCK(cs_main);

    CBlockIndex* pindex;
    if (request.params[0].isNum()) {
        const int height = request.params[0].get_int();
        const int current_tip = chainActive.Height();
        if (height < 0) {
            throw JSONRPCError(RPC_INVALID_PARAMETER, strprintf("Target block height %d is negative", height));
        }
        if (height > current_tip) {
            throw JSONRPCError(RPC_INVALID_PARAMETER, strprintf("Target block height %d after current tip %d", height, current_tip));
        }

        pindex = chainActive[height];
    } else {
        const uint256 hash(ParseHashV(request.params[0], "hash_or_height"));
        pindex = LookupBlockIndex(hash);
        if (!pindex) {
            throw JSONRPCError(RPC_INVALID_ADDRESS_OR_KEY, "Block not found");
        }
        if (!chainActive.Contains(pindex)) {
            throw JSONRPCError(RPC_INVALID_PARAMETER, strprintf("Block is not in chain %s", Params().NetworkIDString()));
        }
    }

    assert(pindex != nullptr);

    std::set<std::string> stats;
    if (!request.params[1].isNull()) {
        const UniValue stats_univalue = request.params[1].get_array();
        for (unsigned int i = 0; i < stats_univalue.size(); i++) {
            const std::string stat = stats_univalue[i].get_str();
            stats.insert(stat);
        }
    }

    // ELEMENTS:
    const CAsset asset = policyAsset; // TODO Make configurable

    const CBlock block = GetBlockChecked(pindex);

    const bool do_all = stats.size() == 0; // Calculate everything if nothing selected (default)
    const bool do_mediantxsize = do_all || stats.count("mediantxsize") != 0;
    const bool do_medianfee = do_all || stats.count("medianfee") != 0;
    const bool do_feerate_percentiles = do_all || stats.count("feerate_percentiles") != 0;
    const bool loop_inputs = do_all || do_medianfee || do_feerate_percentiles ||
        SetHasKeys(stats, "utxo_size_inc", "totalfee", "avgfee", "avgfeerate", "minfee", "maxfee", "minfeerate", "maxfeerate");
    const bool loop_outputs = do_all || loop_inputs || stats.count("total_out");
    const bool do_calculate_size = do_mediantxsize ||
        SetHasKeys(stats, "total_size", "avgtxsize", "mintxsize", "maxtxsize", "swtotal_size");
    const bool do_calculate_weight = do_all || SetHasKeys(stats, "total_weight", "avgfeerate", "swtotal_weight", "avgfeerate", "feerate_percentiles", "minfeerate", "maxfeerate");
    const bool do_calculate_sw = do_all || SetHasKeys(stats, "swtxs", "swtotal_size", "swtotal_weight");

    if (loop_inputs && !g_txindex) {
        throw JSONRPCError(RPC_INVALID_PARAMETER, "One or more of the selected stats requires -txindex enabled");
    }

    CAmount maxfee = 0;
    CAmount maxfeerate = 0;
    CAmount minfee = MAX_MONEY;
    CAmount minfeerate = MAX_MONEY;
    CAmount total_out = 0;
    CAmount totalfee = 0;
    int64_t inputs = 0;
    int64_t maxtxsize = 0;
    int64_t mintxsize = MAX_BLOCK_SERIALIZED_SIZE;
    int64_t outputs = 0;
    int64_t swtotal_size = 0;
    int64_t swtotal_weight = 0;
    int64_t swtxs = 0;
    int64_t total_size = 0;
    int64_t total_weight = 0;
    int64_t utxo_size_inc = 0;
    std::vector<CAmount> fee_array;
    std::vector<std::pair<CAmount, int64_t>> feerate_array;
    std::vector<int64_t> txsize_array;

    for (const auto& tx : block.vtx) {
        outputs += tx->vout.size();

        CAmount tx_total_out = 0;
        // ELEMENTS:
        CAmount elements_txfee = 0;
        if (g_con_elementsmode) {
            if (loop_outputs) {
                for (const CTxOut& out : tx->vout) {
                    if (out.IsFee() && out.nAsset.GetAsset() == asset) {
                        elements_txfee += out.nValue.GetAmount();
                    }
                    if (out.nValue.IsExplicit() && out.nAsset.IsExplicit() && out.nAsset.GetAsset() == asset) {
                        tx_total_out += out.nValue.GetAmount();
                    }
                }
            }
        } else {
            if (loop_outputs) {
                for (const CTxOut& out : tx->vout) {
                    tx_total_out += out.nValue.GetAmount();
                    utxo_size_inc += GetSerializeSize(out, PROTOCOL_VERSION) + PER_UTXO_OVERHEAD;
                }
            }
        }

        if (tx->IsCoinBase()) {
            continue;
        }

        inputs += tx->vin.size(); // Don't count coinbase's fake input
        total_out += tx_total_out; // Don't count coinbase reward

        int64_t tx_size = 0;
        if (do_calculate_size) {

            tx_size = tx->GetTotalSize();
            if (do_mediantxsize) {
                txsize_array.push_back(tx_size);
            }
            maxtxsize = std::max(maxtxsize, tx_size);
            mintxsize = std::min(mintxsize, tx_size);
            total_size += tx_size;
        }

        int64_t weight = 0;
        if (do_calculate_weight) {
            weight = GetTransactionWeight(*tx);
            total_weight += weight;
        }

        if (do_calculate_sw && tx->HasWitness()) {
            ++swtxs;
            swtotal_size += tx_size;
            swtotal_weight += weight;
        }

        if (loop_inputs) {
            CAmount tx_total_in = 0;
            for (const CTxIn& in : tx->vin) {
                if (in.m_is_pegin) {
                    continue;
                }

                CTransactionRef tx_in;
                uint256 hashBlock;
                if (!GetTransaction(in.prevout.hash, tx_in, Params().GetConsensus(), hashBlock)) {
                    throw JSONRPCError(RPC_INTERNAL_ERROR, std::string("Unexpected internal error (tx index seems corrupt)"));
                }

                CTxOut prevoutput = tx_in->vout[in.prevout.n];
                tx_total_in += g_con_elementsmode ? 0 : prevoutput.nValue.GetAmount();
                utxo_size_inc -= GetSerializeSize(prevoutput, PROTOCOL_VERSION) + PER_UTXO_OVERHEAD;
            }

            CAmount txfee = g_con_elementsmode ? elements_txfee : (tx_total_in - tx_total_out);
            assert(MoneyRange(txfee));
            if (do_medianfee) {
                fee_array.push_back(txfee);
            }
            maxfee = std::max(maxfee, txfee);
            minfee = std::min(minfee, txfee);
            totalfee += txfee;

            // New feerate uses satoshis per virtual byte instead of per serialized byte
            CAmount feerate = weight ? (txfee * WITNESS_SCALE_FACTOR) / weight : 0;
            if (do_feerate_percentiles) {
                feerate_array.emplace_back(std::make_pair(feerate, weight));
            }
            maxfeerate = std::max(maxfeerate, feerate);
            minfeerate = std::min(minfeerate, feerate);
        }
    }

    CAmount feerate_percentiles[NUM_GETBLOCKSTATS_PERCENTILES] = { 0 };
    CalculatePercentilesByWeight(feerate_percentiles, feerate_array, total_weight);

    UniValue feerates_res(UniValue::VARR);
    for (int64_t i = 0; i < NUM_GETBLOCKSTATS_PERCENTILES; i++) {
        feerates_res.push_back(feerate_percentiles[i]);
    }

    UniValue ret_all(UniValue::VOBJ);
    ret_all.pushKV("avgfee", (block.vtx.size() > 1) ? totalfee / (block.vtx.size() - 1) : 0);
    ret_all.pushKV("avgfeerate", total_weight ? (totalfee * WITNESS_SCALE_FACTOR) / total_weight : 0); // Unit: sat/vbyte
    ret_all.pushKV("avgtxsize", (block.vtx.size() > 1) ? total_size / (block.vtx.size() - 1) : 0);
    ret_all.pushKV("blockhash", pindex->GetBlockHash().GetHex());
    ret_all.pushKV("feerate_percentiles", feerates_res);
    ret_all.pushKV("height", (int64_t)pindex->nHeight);
    ret_all.pushKV("ins", inputs);
    ret_all.pushKV("maxfee", maxfee);
    ret_all.pushKV("maxfeerate", maxfeerate);
    ret_all.pushKV("maxtxsize", maxtxsize);
    ret_all.pushKV("medianfee", CalculateTruncatedMedian(fee_array));
    ret_all.pushKV("mediantime", pindex->GetMedianTimePast());
    ret_all.pushKV("mediantxsize", CalculateTruncatedMedian(txsize_array));
    ret_all.pushKV("minfee", (minfee == MAX_MONEY) ? 0 : minfee);
    ret_all.pushKV("minfeerate", (minfeerate == MAX_MONEY) ? 0 : minfeerate);
    ret_all.pushKV("mintxsize", mintxsize == MAX_BLOCK_SERIALIZED_SIZE ? 0 : mintxsize);
    ret_all.pushKV("outs", outputs);
    ret_all.pushKV("subsidy", GetBlockSubsidy(pindex->nHeight, Params().GetConsensus()));
    ret_all.pushKV("swtotal_size", swtotal_size);
    ret_all.pushKV("swtotal_weight", swtotal_weight);
    ret_all.pushKV("swtxs", swtxs);
    ret_all.pushKV("time", pindex->GetBlockTime());
    ret_all.pushKV("total_out", total_out);
    ret_all.pushKV("total_size", total_size);
    ret_all.pushKV("total_weight", total_weight);
    ret_all.pushKV("totalfee", totalfee);
    ret_all.pushKV("txs", (int64_t)block.vtx.size());
    ret_all.pushKV("utxo_increase", outputs - inputs);
    ret_all.pushKV("utxo_size_inc", utxo_size_inc);

    if (do_all) {
        return ret_all;
    }

    UniValue ret(UniValue::VOBJ);
    for (const std::string& stat : stats) {
        const UniValue& value = ret_all[stat];
        if (value.isNull()) {
            throw JSONRPCError(RPC_INVALID_PARAMETER, strprintf("Invalid selected statistic %s", stat));
        }
        ret.pushKV(stat, value);
    }
    return ret;
}

static UniValue savemempool(const JSONRPCRequest& request)
{
    if (request.fHelp || request.params.size() != 0) {
        throw std::runtime_error(
            RPCHelpMan{"savemempool",
                "\nDumps the mempool to disk. It will fail until the previous dump is fully loaded.\n",
                {},
                RPCResults{},
                RPCExamples{
                    HelpExampleCli("savemempool", "")
            + HelpExampleRpc("savemempool", "")
                },
            }.ToString());
    }

    if (!g_is_mempool_loaded) {
        throw JSONRPCError(RPC_MISC_ERROR, "The mempool was not loaded yet");
    }

    if (!DumpMempool()) {
        throw JSONRPCError(RPC_MISC_ERROR, "Unable to dump mempool to disk");
    }

    return NullUniValue;
}

//! Search for a given set of pubkey scripts
bool FindScriptPubKey(std::atomic<int>& scan_progress, const std::atomic<bool>& should_abort, int64_t& count, CCoinsViewCursor* cursor, const std::set<CScript>& needles, std::map<COutPoint, Coin>& out_results) {
    scan_progress = 0;
    count = 0;
    while (cursor->Valid()) {
        COutPoint key;
        Coin coin;
        if (!cursor->GetKey(key) || !cursor->GetValue(coin)) return false;
        if (++count % 8192 == 0) {
            boost::this_thread::interruption_point();
            if (should_abort) {
                // allow to abort the scan via the abort reference
                return false;
            }
        }
        if (count % 256 == 0) {
            // update progress reference every 256 item
            uint32_t high = 0x100 * *key.hash.begin() + *(key.hash.begin() + 1);
            scan_progress = (int)(high * 100.0 / 65536.0 + 0.5);
        }
        if (needles.count(coin.out.scriptPubKey)) {
            out_results.emplace(key, coin);
        }
        cursor->Next();
    }
    scan_progress = 100;
    return true;
}

/** RAII object to prevent concurrency issue when scanning the txout set */
static std::mutex g_utxosetscan;
static std::atomic<int> g_scan_progress;
static std::atomic<bool> g_scan_in_progress;
static std::atomic<bool> g_should_abort_scan;
class CoinsViewScanReserver
{
private:
    bool m_could_reserve;
public:
    explicit CoinsViewScanReserver() : m_could_reserve(false) {}

    bool reserve() {
        assert (!m_could_reserve);
        std::lock_guard<std::mutex> lock(g_utxosetscan);
        if (g_scan_in_progress) {
            return false;
        }
        g_scan_in_progress = true;
        m_could_reserve = true;
        return true;
    }

    ~CoinsViewScanReserver() {
        if (m_could_reserve) {
            std::lock_guard<std::mutex> lock(g_utxosetscan);
            g_scan_in_progress = false;
        }
    }
};

UniValue scantxoutset(const JSONRPCRequest& request)
{
    if (request.fHelp || request.params.size() < 1 || request.params.size() > 2)
        throw std::runtime_error(
            RPCHelpMan{"scantxoutset",
                "\nEXPERIMENTAL warning: this call may be removed or changed in future releases.\n"
                "\nScans the unspent transaction output set for entries that match certain output descriptors.\n"
                "Examples of output descriptors are:\n"
                "    addr(<address>)                      Outputs whose scriptPubKey corresponds to the specified address (does not include P2PK)\n"
                "    raw(<hex script>)                    Outputs whose scriptPubKey equals the specified hex scripts\n"
                "    combo(<pubkey>)                      P2PK, P2PKH, P2WPKH, and P2SH-P2WPKH outputs for the given pubkey\n"
                "    pkh(<pubkey>)                        P2PKH outputs for the given pubkey\n"
                "    sh(multi(<n>,<pubkey>,<pubkey>,...)) P2SH-multisig outputs for the given threshold and pubkeys\n"
                "\nIn the above, <pubkey> either refers to a fixed public key in hexadecimal notation, or to an xpub/xprv optionally followed by one\n"
                "or more path elements separated by \"/\", and optionally ending in \"/*\" (unhardened), or \"/*'\" or \"/*h\" (hardened) to specify all\n"
                "unhardened or hardened child keys.\n"
                "In the latter case, a range needs to be specified by below if different from 1000.\n"
                "For more information on output descriptors, see the documentation in the doc/descriptors.md file.\n",
                {
                    {"action", RPCArg::Type::STR, RPCArg::Optional::NO, "The action to execute\n"
            "                                      \"start\" for starting a scan\n"
            "                                      \"abort\" for aborting the current scan (returns true when abort was successful)\n"
            "                                      \"status\" for progress report (in %) of the current scan"},
                    {"scanobjects", RPCArg::Type::ARR, RPCArg::Optional::NO, "Array of scan objects\n"
            "                                  Every scan object is either a string descriptor or an object:",
                        {
                            {"descriptor", RPCArg::Type::STR, RPCArg::Optional::OMITTED, "An output descriptor"},
                            {"", RPCArg::Type::OBJ, RPCArg::Optional::OMITTED, "An object with output descriptor and metadata",
                                {
                                    {"desc", RPCArg::Type::STR, RPCArg::Optional::NO, "An output descriptor"},
                                    {"range", RPCArg::Type::NUM, /* default */ "1000", "Up to what child index HD chains should be explored"},
                                },
                            },
                        },
                        "[scanobjects,...]"},
                },
                RPCResult{
            "{\n"
            "  \"unspents\": [\n"
            "    {\n"
            "    \"txid\" : \"transactionid\",     (string) The transaction id\n"
            "    \"vout\": n,                    (numeric) the vout value\n"
            "    \"scriptPubKey\" : \"script\",    (string) the script key\n"
            "    \"desc\" : \"descriptor\",        (string) A specialized descriptor for the matched scriptPubKey\n"
            "    \"amount\" : x.xxx,             (numeric) The total amount in " + CURRENCY_UNIT + " of the unspent output\n"
            "    \"asset\" : \"asset\",           (hex) The asset ID\n"
            "    \"height\" : n,                 (numeric) Height of the unspent transaction output\n"
            "   }\n"
            "   ,...], \n"
            " \"total_unblinded_bitcoin_amount\" : x.xxx, (numeric) The total amount of all found unspent unblinded outputs in " + CURRENCY_UNIT + "\n"
            "]\n"
                },
                RPCExamples{""},
            }.ToString()
        );

    RPCTypeCheck(request.params, {UniValue::VSTR, UniValue::VARR});

    UniValue result(UniValue::VOBJ);
    if (request.params[0].get_str() == "status") {
        CoinsViewScanReserver reserver;
        if (reserver.reserve()) {
            // no scan in progress
            return NullUniValue;
        }
        result.pushKV("progress", g_scan_progress);
        return result;
    } else if (request.params[0].get_str() == "abort") {
        CoinsViewScanReserver reserver;
        if (reserver.reserve()) {
            // reserve was possible which means no scan was running
            return false;
        }
        // set the abort flag
        g_should_abort_scan = true;
        return true;
    } else if (request.params[0].get_str() == "start") {
        CoinsViewScanReserver reserver;
        if (!reserver.reserve()) {
            throw JSONRPCError(RPC_INVALID_PARAMETER, "Scan already in progress, use action \"abort\" or \"status\"");
        }
        std::set<CScript> needles;
        std::map<CScript, std::string> descriptors;
        CAmount total_in = 0;

        // loop through the scan objects
        for (const UniValue& scanobject : request.params[1].get_array().getValues()) {
            std::string desc_str;
            int range = 1000;
            if (scanobject.isStr()) {
                desc_str = scanobject.get_str();
            } else if (scanobject.isObject()) {
                UniValue desc_uni = find_value(scanobject, "desc");
                if (desc_uni.isNull()) throw JSONRPCError(RPC_INVALID_PARAMETER, "Descriptor needs to be provided in scan object");
                desc_str = desc_uni.get_str();
                UniValue range_uni = find_value(scanobject, "range");
                if (!range_uni.isNull()) {
                    range = range_uni.get_int();
                    if (range < 0 || range > 1000000) throw JSONRPCError(RPC_INVALID_PARAMETER, "range out of range");
                }
            } else {
                throw JSONRPCError(RPC_INVALID_PARAMETER, "Scan object needs to be either a string or an object");
            }

            FlatSigningProvider provider;
            auto desc = Parse(desc_str, provider);
            if (!desc) {
                throw JSONRPCError(RPC_INVALID_ADDRESS_OR_KEY, strprintf("Invalid descriptor '%s'", desc_str));
            }
            if (!desc->IsRange()) range = 0;
            for (int i = 0; i <= range; ++i) {
                std::vector<CScript> scripts;
                if (!desc->Expand(i, provider, scripts, provider)) {
                    throw JSONRPCError(RPC_INVALID_ADDRESS_OR_KEY, strprintf("Cannot derive script without private keys: '%s'", desc_str));
                }
                for (const auto& script : scripts) {
                    std::string inferred = InferDescriptor(script, provider)->ToString();
                    needles.emplace(script);
                    descriptors.emplace(std::move(script), std::move(inferred));
                }
            }
        }

        // Scan the unspent transaction output set for inputs
        UniValue unspents(UniValue::VARR);
        std::vector<CTxOut> input_txos;
        std::map<COutPoint, Coin> coins;
        g_should_abort_scan = false;
        g_scan_progress = 0;
        int64_t count = 0;
        std::unique_ptr<CCoinsViewCursor> pcursor;
        {
            LOCK(cs_main);
            FlushStateToDisk();
            pcursor = std::unique_ptr<CCoinsViewCursor>(pcoinsdbview->Cursor());
            assert(pcursor);
        }
        bool res = FindScriptPubKey(g_scan_progress, g_should_abort_scan, count, pcursor.get(), needles, coins);
        result.pushKV("success", res);
        result.pushKV("searched_items", count);

<<<<<<< HEAD
        if (!g_con_elementsmode) {
            for (const auto& it : coins) {
                const COutPoint& outpoint = it.first;
                const Coin& coin = it.second;
                const CTxOut& txo = coin.out;
                input_txos.push_back(txo);
                total_in += txo.nValue.GetAmount();

                UniValue unspent(UniValue::VOBJ);
                unspent.pushKV("txid", outpoint.hash.GetHex());
                unspent.pushKV("vout", (int32_t)outpoint.n);
                unspent.pushKV("scriptPubKey", HexStr(txo.scriptPubKey.begin(), txo.scriptPubKey.end()));
                unspent.pushKV("amount", ValueFromAmount(txo.nValue.GetAmount()));
                unspent.pushKV("height", (int32_t)coin.nHeight);

                unspents.push_back(unspent);
            }
            result.pushKV("unspents", unspents);
            result.pushKV("total_amount", ValueFromAmount(total_in));
        } else {
            CAmount total_in_explicit_parent = 0;
            for (const auto& it : coins) {
                const COutPoint& outpoint = it.first;
                const Coin& coin = it.second;
                const CTxOut& txo = coin.out;
                input_txos.push_back(txo);
                if (txo.nValue.IsExplicit() && txo.nAsset.IsExplicit() && txo.nAsset.GetAsset() == Params().GetConsensus().pegged_asset) {
                    total_in_explicit_parent += txo.nValue.GetAmount();
                }

                UniValue unspent(UniValue::VOBJ);
                unspent.pushKV("txid", outpoint.hash.GetHex());
                unspent.pushKV("vout", (int32_t)outpoint.n);
                unspent.pushKV("scriptPubKey", HexStr(txo.scriptPubKey.begin(), txo.scriptPubKey.end()));
                if (txo.nValue.IsExplicit()) {
                    unspent.pushKV("amount", ValueFromAmount(txo.nValue.GetAmount()));
                } else {
                    unspent.pushKV("amountcommitment", HexStr(txo.nValue.vchCommitment));
                }
                if (txo.nAsset.IsExplicit()) {
                    unspent.pushKV("asset", txo.nAsset.GetAsset().GetHex());
                } else {
                    unspent.pushKV("assetcommitment", HexStr(txo.nAsset.vchCommitment));
                }
                unspent.pushKV("height", (int32_t)coin.nHeight);

                unspents.push_back(unspent);
            }
            result.pushKV("unspents", unspents);
            result.pushKV("total_unblinded_bitcoin_amount", ValueFromAmount(total_in_explicit_parent));
=======
        for (const auto& it : coins) {
            const COutPoint& outpoint = it.first;
            const Coin& coin = it.second;
            const CTxOut& txo = coin.out;
            input_txos.push_back(txo);
            total_in += txo.nValue;

            UniValue unspent(UniValue::VOBJ);
            unspent.pushKV("txid", outpoint.hash.GetHex());
            unspent.pushKV("vout", (int32_t)outpoint.n);
            unspent.pushKV("scriptPubKey", HexStr(txo.scriptPubKey.begin(), txo.scriptPubKey.end()));
            unspent.pushKV("desc", descriptors[txo.scriptPubKey]);
            unspent.pushKV("amount", ValueFromAmount(txo.nValue));
            unspent.pushKV("height", (int32_t)coin.nHeight);

            unspents.push_back(unspent);
>>>>>>> 519b0bc5
        }
    } else {
        throw JSONRPCError(RPC_INVALID_PARAMETER, "Invalid command");
    }
    return result;
}

//
// ELEMENTS:

UniValue getsidechaininfo(const JSONRPCRequest& request)
{
    if (request.fHelp || request.params.size() != 0)
        throw std::runtime_error(
            "getsidechaininfo\n"
            "Returns an object containing various state info regarding sidechain functionality.\n"
            "\nResult:\n"
            "{\n"
            "  \"fedpegscript\": \"xxxx\",         (string) The fedpegscript in hex\n"
            "  \"pegged_asset\" : \"xxxx\",        (string) Pegged asset type in hex\n"
            "  \"min_peg_diff\" : \"xxxx\",        (string) The minimum difficulty parent chain header target. Peg-in headers that have less work will be rejected as an anti-Dos measure.\n"
            "  \"parent_blockhash\" : \"xxxx\",    (string) The parent genesis blockhash as source of pegged-in funds.\n"
            "  \"parent_chain_has_pow\": \"xxxx\", (boolean) Whether parent chain has pow or signed blocks.\n"
            "  \"parent_chain_signblockscript_asm\": \"xxxx\", (string) If the parent chain has signed blocks, its signblockscript in ASM.\n"
            "  \"parent_chain_signblockscript_hex\": \"xxxx\", (string) If the parent chain has signed blocks, its signblockscript in hex.\n"
            "  \"parent_pegged_asset\": \"xxxx\",  (boolean) If the parent chain has Confidential Assets, the asset id of the pegged asset in that chain.\n"
            "  \"enforce_pak\": \"xxxx\",              (boolean) If peg-out authorization is being enforced.\n"
            "}\n"
            "\nExamples:\n"
            + HelpExampleCli("getsidechaininfo", "")
            + HelpExampleRpc("getsidechaininfo", "")
        );

    LOCK(cs_main);

    const Consensus::Params& consensus = Params().GetConsensus();
    const uint256& parent_blockhash = Params().ParentGenesisBlockHash();

    UniValue obj(UniValue::VOBJ);
    obj.pushKV("fedpegscript", HexStr(consensus.fedpegScript.begin(), consensus.fedpegScript.end()));
    obj.pushKV("pegged_asset", consensus.pegged_asset.GetHex());
    obj.pushKV("min_peg_diff", consensus.parentChainPowLimit.GetHex());
    obj.pushKV("parent_blockhash", parent_blockhash.GetHex());
    obj.pushKV("parent_chain_has_pow", consensus.ParentChainHasPow());
    obj.pushKV("enforce_pak", Params().GetEnforcePak());
    if (!consensus.ParentChainHasPow()) {
        obj.pushKV("parent_chain_signblockscript_asm", ScriptToAsmStr(consensus.parent_chain_signblockscript));
        obj.pushKV("parent_chain_signblockscript_hex", HexStr(consensus.parent_chain_signblockscript));
        obj.pushKV("parent_pegged_asset", HexStr(consensus.parent_pegged_asset));
    }
    return obj;
}

// END ELEMENTS
//

// clang-format off

static const CRPCCommand commands[] =
{ //  category              name                      actor (function)         argNames
  //  --------------------- ------------------------  -----------------------  ----------
    { "blockchain",         "getblockchaininfo",      &getblockchaininfo,      {} },
    { "blockchain",         "getchaintxstats",        &getchaintxstats,        {"nblocks", "blockhash"} },
    { "blockchain",         "getblockstats",          &getblockstats,          {"hash_or_height", "stats"} },
    { "blockchain",         "getbestblockhash",       &getbestblockhash,       {} },
    { "blockchain",         "getblockcount",          &getblockcount,          {} },
    { "blockchain",         "getblock",               &getblock,               {"blockhash","verbosity|verbose"} },
    { "blockchain",         "getblockhash",           &getblockhash,           {"height"} },
    { "blockchain",         "getblockheader",         &getblockheader,         {"blockhash","verbose"} },
    { "blockchain",         "getchaintips",           &getchaintips,           {} },
    { "blockchain",         "getdifficulty",          &getdifficulty,          {} },
    { "blockchain",         "getmempoolancestors",    &getmempoolancestors,    {"txid","verbose"} },
    { "blockchain",         "getmempooldescendants",  &getmempooldescendants,  {"txid","verbose"} },
    { "blockchain",         "getmempoolentry",        &getmempoolentry,        {"txid"} },
    { "blockchain",         "getmempoolinfo",         &getmempoolinfo,         {} },
    { "blockchain",         "getrawmempool",          &getrawmempool,          {"verbose"} },
    { "blockchain",         "gettxout",               &gettxout,               {"txid","n","include_mempool"} },
    { "blockchain",         "gettxoutsetinfo",        &gettxoutsetinfo,        {} },
    { "blockchain",         "pruneblockchain",        &pruneblockchain,        {"height"} },
    { "blockchain",         "savemempool",            &savemempool,            {} },
    { "blockchain",         "verifychain",            &verifychain,            {"checklevel","nblocks"} },

    { "blockchain",         "preciousblock",          &preciousblock,          {"blockhash"} },
    { "blockchain",         "scantxoutset",           &scantxoutset,           {"action", "scanobjects"} },

    // ELEMENTS:
    { "blockchain",         "getsidechaininfo",       &getsidechaininfo,       {} },

    /* Not shown in help */
    { "hidden",             "invalidateblock",        &invalidateblock,        {"blockhash"} },
    { "hidden",             "reconsiderblock",        &reconsiderblock,        {"blockhash"} },
    { "hidden",             "waitfornewblock",        &waitfornewblock,        {"timeout"} },
    { "hidden",             "waitforblock",           &waitforblock,           {"blockhash","timeout"} },
    { "hidden",             "waitforblockheight",     &waitforblockheight,     {"height","timeout"} },
    { "hidden",             "syncwithvalidationinterfacequeue", &syncwithvalidationinterfacequeue, {} },
};
// clang-format on

void RegisterBlockchainRPCCommands(CRPCTable &t)
{
    for (unsigned int vcidx = 0; vcidx < ARRAYLEN(commands); vcidx++)
        t.appendCommand(commands[vcidx].name, &commands[vcidx]);
}<|MERGE_RESOLUTION|>--- conflicted
+++ resolved
@@ -1351,35 +1351,23 @@
 
     LOCK(cs_main);
 
-<<<<<<< HEAD
     const CChainParams& chainparams = Params();
-
-=======
     const CBlockIndex* tip = chainActive.Tip();
->>>>>>> 519b0bc5
+
     UniValue obj(UniValue::VOBJ);
     obj.pushKV("chain",                 chainparams.NetworkIDString());
     obj.pushKV("blocks",                (int)chainActive.Height());
     obj.pushKV("headers",               pindexBestHeader ? pindexBestHeader->nHeight : -1);
-<<<<<<< HEAD
-    obj.pushKV("bestblockhash",         chainActive.Tip()->GetBlockHash().GetHex());
+    obj.pushKV("bestblockhash",         tip->GetBlockHash().GetHex());
     if (!g_signed_blocks) {
-        obj.pushKV("difficulty",            (double)GetDifficulty(chainActive.Tip()));
-    }
-    obj.pushKV("mediantime",            (int64_t)chainActive.Tip()->GetMedianTimePast());
-    obj.pushKV("verificationprogress",  GuessVerificationProgress(chainActive.Tip(), chainparams.GetConsensus().nPowTargetSpacing));
-    obj.pushKV("initialblockdownload",  IsInitialBlockDownload());
-    if (!g_signed_blocks) {
-        obj.pushKV("chainwork",             chainActive.Tip()->nChainWork.GetHex());
-    }
-=======
-    obj.pushKV("bestblockhash",         tip->GetBlockHash().GetHex());
-    obj.pushKV("difficulty",            (double)GetDifficulty(tip));
+        obj.pushKV("difficulty",            (double)GetDifficulty(tip));
+    }
     obj.pushKV("mediantime",            (int64_t)tip->GetMedianTimePast());
     obj.pushKV("verificationprogress",  GuessVerificationProgress(Params().TxData(), tip));
     obj.pushKV("initialblockdownload",  IsInitialBlockDownload());
-    obj.pushKV("chainwork",             tip->nChainWork.GetHex());
->>>>>>> 519b0bc5
+    if (!g_signed_blocks) {
+        obj.pushKV("chainwork",             tip->nChainWork.GetHex());
+    }
     obj.pushKV("size_on_disk",          CalculateCurrentUsage());
     obj.pushKV("pruned",                fPruneMode);
     if (g_signed_blocks) {
@@ -2348,20 +2336,20 @@
         result.pushKV("success", res);
         result.pushKV("searched_items", count);
 
-<<<<<<< HEAD
         if (!g_con_elementsmode) {
             for (const auto& it : coins) {
                 const COutPoint& outpoint = it.first;
                 const Coin& coin = it.second;
                 const CTxOut& txo = coin.out;
                 input_txos.push_back(txo);
-                total_in += txo.nValue.GetAmount();
+                total_in += txo.nValue;
 
                 UniValue unspent(UniValue::VOBJ);
                 unspent.pushKV("txid", outpoint.hash.GetHex());
                 unspent.pushKV("vout", (int32_t)outpoint.n);
                 unspent.pushKV("scriptPubKey", HexStr(txo.scriptPubKey.begin(), txo.scriptPubKey.end()));
-                unspent.pushKV("amount", ValueFromAmount(txo.nValue.GetAmount()));
+                unspent.pushKV("desc", descriptors[txo.scriptPubKey]);
+                unspent.pushKV("amount", ValueFromAmount(txo.nValue));
                 unspent.pushKV("height", (int32_t)coin.nHeight);
 
                 unspents.push_back(unspent);
@@ -2399,24 +2387,6 @@
             }
             result.pushKV("unspents", unspents);
             result.pushKV("total_unblinded_bitcoin_amount", ValueFromAmount(total_in_explicit_parent));
-=======
-        for (const auto& it : coins) {
-            const COutPoint& outpoint = it.first;
-            const Coin& coin = it.second;
-            const CTxOut& txo = coin.out;
-            input_txos.push_back(txo);
-            total_in += txo.nValue;
-
-            UniValue unspent(UniValue::VOBJ);
-            unspent.pushKV("txid", outpoint.hash.GetHex());
-            unspent.pushKV("vout", (int32_t)outpoint.n);
-            unspent.pushKV("scriptPubKey", HexStr(txo.scriptPubKey.begin(), txo.scriptPubKey.end()));
-            unspent.pushKV("desc", descriptors[txo.scriptPubKey]);
-            unspent.pushKV("amount", ValueFromAmount(txo.nValue));
-            unspent.pushKV("height", (int32_t)coin.nHeight);
-
-            unspents.push_back(unspent);
->>>>>>> 519b0bc5
         }
     } else {
         throw JSONRPCError(RPC_INVALID_PARAMETER, "Invalid command");
