// Copyright (c) 2010 Satoshi Nakamoto
// Copyright (c) 2009-2018 The Bitcoin Core developers
// Distributed under the MIT software license, see the accompanying
// file COPYING or http://www.opensource.org/licenses/mit-license.php.

#include <amount.h>
#include <chain.h>
#include <chainparams.h>
#include <consensus/consensus.h>
#include <consensus/params.h>
#include <consensus/validation.h>
#include <core_io.h>
#include <key_io.h>
#include <miner.h>
#include <net.h>
#include <policy/fees.h>
#include <pow.h>
#include <rpc/blockchain.h>
#include <rpc/mining.h>
#include <rpc/server.h>
#include <rpc/util.h>
#include <shutdown.h>
#include <txmempool.h>
#include <util/strencodings.h>
#include <util/system.h>
#include <validation.h>
#include <validationinterface.h>
#include <versionbitsinfo.h>
#include <warnings.h>

#include <block_proof.h> // CheckProof
#include <keystore.h> // combineblocksigs
#include <script/generic.hpp> // combineblocksigs
#include <blockencodings.h> // getcompactsketch
#include <policy/policy.h> // testproposedblock

#include <memory>
#include <stdint.h>

/**
 * Return average network hashes per second based on the last 'lookup' blocks,
 * or from the last difficulty change if 'lookup' is nonpositive.
 * If 'height' is nonnegative, compute the estimate at the time when a given block was found.
 */
static UniValue GetNetworkHashPS(int lookup, int height) {
    CBlockIndex *pb = chainActive.Tip();

    if (height >= 0 && height < chainActive.Height())
        pb = chainActive[height];

    if (pb == nullptr || !pb->nHeight)
        return 0;

    // If lookup is -1, then use blocks since last difficulty change.
    if (lookup <= 0)
        lookup = pb->nHeight % Params().GetConsensus().DifficultyAdjustmentInterval() + 1;

    // If lookup is larger than chain, then set it to chain length.
    if (lookup > pb->nHeight)
        lookup = pb->nHeight;

    CBlockIndex *pb0 = pb;
    int64_t minTime = pb0->GetBlockTime();
    int64_t maxTime = minTime;
    for (int i = 0; i < lookup; i++) {
        pb0 = pb0->pprev;
        int64_t time = pb0->GetBlockTime();
        minTime = std::min(time, minTime);
        maxTime = std::max(time, maxTime);
    }

    // In case there's a situation where minTime == maxTime, we don't want a divide by zero exception.
    if (minTime == maxTime)
        return 0;

    arith_uint256 workDiff = pb->nChainWork - pb0->nChainWork;
    int64_t timeDiff = maxTime - minTime;

    return workDiff.getdouble() / timeDiff;
}

static UniValue getnetworkhashps(const JSONRPCRequest& request)
{
    if (request.fHelp || request.params.size() > 2)
        throw std::runtime_error(
            RPCHelpMan{"getnetworkhashps",
                "\nReturns the estimated network hashes per second based on the last n blocks.\n"
                "Pass in [blocks] to override # of blocks, -1 specifies since last difficulty change.\n"
                "Pass in [height] to estimate the network speed at the time when a certain block was found.\n",
                {
                    {"nblocks", RPCArg::Type::NUM, /* default */ "120", "The number of blocks, or -1 for blocks since last difficulty change."},
                    {"height", RPCArg::Type::NUM, /* default */ "-1", "To estimate at the time of the given height."},
                },
                RPCResult{
            "x             (numeric) Hashes per second estimated\n"
                },
                RPCExamples{
                    HelpExampleCli("getnetworkhashps", "")
            + HelpExampleRpc("getnetworkhashps", "")
                },
            }.ToString());

    LOCK(cs_main);
    return GetNetworkHashPS(!request.params[0].isNull() ? request.params[0].get_int() : 120, !request.params[1].isNull() ? request.params[1].get_int() : -1);
}

UniValue generateBlocks(std::shared_ptr<CReserveScript> coinbaseScript, int nGenerate, uint64_t nMaxTries, bool keepScript)
{
    static const int nInnerLoopCount = 0x10000;
    int nHeightEnd = 0;
    int nHeight = 0;

    {   // Don't keep cs_main locked
        LOCK(cs_main);
        nHeight = chainActive.Height();
        nHeightEnd = nHeight+nGenerate;
    }
    unsigned int nExtraNonce = 0;
    UniValue blockHashes(UniValue::VARR);
    while (nHeight < nHeightEnd && !ShutdownRequested())
    {
        std::unique_ptr<CBlockTemplate> pblocktemplate(BlockAssembler(Params()).CreateNewBlock(coinbaseScript->reserveScript));
        if (!pblocktemplate.get())
            throw JSONRPCError(RPC_INTERNAL_ERROR, "Couldn't create new block");
        CBlock *pblock = &pblocktemplate->block;
        {
            LOCK(cs_main);
            IncrementExtraNonce(pblock, chainActive.Tip(), nExtraNonce);
        }
        // Signed blocks have no PoW requirements, but merkle root computed above in
        // IncrementExtraNonce
        if (!g_signed_blocks) {
            while (nMaxTries > 0 && pblock->nNonce < nInnerLoopCount && !CheckProofOfWork(pblock->GetHash(), pblock->nBits, Params().GetConsensus())) {
                ++pblock->nNonce;
                --nMaxTries;
            }
            if (nMaxTries == 0) {
                break;
            }
            if (pblock->nNonce == nInnerLoopCount) {
                continue;
            }
        }
        std::shared_ptr<const CBlock> shared_pblock = std::make_shared<const CBlock>(*pblock);
        if (!ProcessNewBlock(Params(), shared_pblock, true, nullptr))
            throw JSONRPCError(RPC_INTERNAL_ERROR, "ProcessNewBlock, block not accepted");
        ++nHeight;
        blockHashes.push_back(pblock->GetHash().GetHex());

        //mark script as important because it was used at least for one coinbase output if the script came from the wallet
        if (keepScript)
        {
            coinbaseScript->KeepScript();
        }
    }
    return blockHashes;
}

static UniValue generatetoaddress(const JSONRPCRequest& request)
{
    if (request.fHelp || request.params.size() < 2 || request.params.size() > 3)
        throw std::runtime_error(
            RPCHelpMan{"generatetoaddress",
                "\nMine blocks immediately to a specified address (before the RPC call returns)\n",
                {
                    {"nblocks", RPCArg::Type::NUM, RPCArg::Optional::NO, "How many blocks are generated immediately."},
                    {"address", RPCArg::Type::STR, RPCArg::Optional::NO, "The address to send the newly generated bitcoin to."},
                    {"maxtries", RPCArg::Type::NUM, /* default */ "1000000", "How many iterations to try."},
                },
                RPCResult{
            "[ blockhashes ]     (array) hashes of blocks generated\n"
                },
                RPCExamples{
            "\nGenerate 11 blocks to myaddress\n"
            + HelpExampleCli("generatetoaddress", "11 \"myaddress\"")
            + "If you are running the bitcoin core wallet, you can get a new address to send the newly generated bitcoin to with:\n"
            + HelpExampleCli("getnewaddress", "")
                },
            }.ToString());

    int nGenerate = request.params[0].get_int();
    uint64_t nMaxTries = 1000000;
    if (!request.params[2].isNull()) {
        nMaxTries = request.params[2].get_int();
    }

    CTxDestination destination = DecodeDestination(request.params[1].get_str());
    if (!IsValidDestination(destination)) {
        throw JSONRPCError(RPC_INVALID_ADDRESS_OR_KEY, "Error: Invalid address");
    }

    std::shared_ptr<CReserveScript> coinbaseScript = std::make_shared<CReserveScript>();
    coinbaseScript->reserveScript = GetScriptForDestination(destination);

    return generateBlocks(coinbaseScript, nGenerate, nMaxTries, false);
}

static UniValue getmininginfo(const JSONRPCRequest& request)
{
    if (request.fHelp || request.params.size() != 0) {
        throw std::runtime_error(
            RPCHelpMan{"getmininginfo",
                "\nReturns a json object containing mining-related information.",
                {},
                RPCResult{
                    "{\n"
                    "  \"blocks\": nnn,             (numeric) The current block\n"
                    "  \"currentblockweight\": nnn, (numeric, optional) The block weight of the last assembled block (only present if a block was ever assembled)\n"
                    "  \"currentblocktx\": nnn,     (numeric, optional) The number of block transactions of the last assembled block (only present if a block was ever assembled)\n"
                    "  \"difficulty\": xxx.xxxxx    (numeric) The current difficulty\n"
                    "  \"networkhashps\": nnn,      (numeric) The network hashes per second\n"
                    "  \"pooledtx\": n              (numeric) The size of the mempool\n"
                    "  \"chain\": \"xxxx\",           (string) current network name as defined in BIP70 (main, test, regtest)\n"
                    "  \"warnings\": \"...\"          (string) any network and blockchain warnings\n"
                    "}\n"
                },
                RPCExamples{
                    HelpExampleCli("getmininginfo", "")
            + HelpExampleRpc("getmininginfo", "")
                },
            }.ToString());
    }

    LOCK(cs_main);

    UniValue obj(UniValue::VOBJ);
    obj.pushKV("blocks",           (int)chainActive.Height());
<<<<<<< HEAD
    obj.pushKV("currentblockweight", (uint64_t)nLastBlockWeight);
    obj.pushKV("currentblocktx",   (uint64_t)nLastBlockTx);
    if (!g_signed_blocks) {
        obj.pushKV("difficulty",       (double)GetDifficulty(chainActive.Tip()));
        obj.pushKV("networkhashps",    getnetworkhashps(request));
    }
=======
    if (BlockAssembler::m_last_block_weight) obj.pushKV("currentblockweight", *BlockAssembler::m_last_block_weight);
    if (BlockAssembler::m_last_block_num_txs) obj.pushKV("currentblocktx", *BlockAssembler::m_last_block_num_txs);
    obj.pushKV("difficulty",       (double)GetDifficulty(chainActive.Tip()));
    obj.pushKV("networkhashps",    getnetworkhashps(request));
>>>>>>> 519b0bc5
    obj.pushKV("pooledtx",         (uint64_t)mempool.size());
    obj.pushKV("chain",            Params().NetworkIDString());
    obj.pushKV("warnings",         GetWarnings("statusbar"));
    return obj;
}


// NOTE: Unlike wallet RPC (which use BTC values), mining RPCs follow GBT (BIP 22) in using satoshi amounts
static UniValue prioritisetransaction(const JSONRPCRequest& request)
{
    if (request.fHelp || request.params.size() != 3)
        throw std::runtime_error(
            RPCHelpMan{"prioritisetransaction",
                "Accepts the transaction into mined blocks at a higher (or lower) priority\n",
                {
                    {"txid", RPCArg::Type::STR_HEX, RPCArg::Optional::NO, "The transaction id."},
                    {"dummy", RPCArg::Type::NUM, RPCArg::Optional::OMITTED_NAMED_ARG, "API-Compatibility for previous API. Must be zero or null.\n"
            "                  DEPRECATED. For forward compatibility use named arguments and omit this parameter."},
                    {"fee_delta", RPCArg::Type::NUM, RPCArg::Optional::NO, "The fee value (in satoshis) to add (or subtract, if negative).\n"
            "                  Note, that this value is not a fee rate. It is a value to modify absolute fee of the TX.\n"
            "                  The fee is not actually paid, only the algorithm for selecting transactions into a block\n"
            "                  considers the transaction as it would have paid a higher (or lower) fee."},
                },
                RPCResult{
            "true              (boolean) Returns true\n"
                },
                RPCExamples{
                    HelpExampleCli("prioritisetransaction", "\"txid\" 0.0 10000")
            + HelpExampleRpc("prioritisetransaction", "\"txid\", 0.0, 10000")
                },
            }.ToString());

    LOCK(cs_main);

    uint256 hash(ParseHashV(request.params[0], "txid"));
    CAmount nAmount = request.params[2].get_int64();

    if (!(request.params[1].isNull() || request.params[1].get_real() == 0)) {
        throw JSONRPCError(RPC_INVALID_PARAMETER, "Priority is no longer supported, dummy argument to prioritisetransaction must be 0.");
    }

    mempool.PrioritiseTransaction(hash, nAmount);
    return true;
}


// NOTE: Assumes a conclusive result; if result is inconclusive, it must be handled by caller
static UniValue BIP22ValidationResult(const CValidationState& state)
{
    if (state.IsValid())
        return NullUniValue;

    if (state.IsError())
        throw JSONRPCError(RPC_VERIFY_ERROR, FormatStateMessage(state));
    if (state.IsInvalid())
    {
        std::string strRejectReason = state.GetRejectReason();
        if (strRejectReason.empty())
            return "rejected";
        return strRejectReason;
    }
    // Should be impossible
    return "valid?";
}

static std::string gbt_vb_name(const Consensus::DeploymentPos pos) {
    const struct VBDeploymentInfo& vbinfo = VersionBitsDeploymentInfo[pos];
    std::string s = vbinfo.name;
    if (!vbinfo.gbt_force) {
        s.insert(s.begin(), '!');
    }
    return s;
}

static UniValue getblocktemplate(const JSONRPCRequest& request)
{
    if (request.fHelp || request.params.size() > 1)
        throw std::runtime_error(
            RPCHelpMan{"getblocktemplate",
                "\nIf the request parameters include a 'mode' key, that is used to explicitly select between the default 'template' request or a 'proposal'.\n"
                "It returns data needed to construct a block to work on.\n"
                "For full specification, see BIPs 22, 23, 9, and 145:\n"
                "    https://github.com/bitcoin/bips/blob/master/bip-0022.mediawiki\n"
                "    https://github.com/bitcoin/bips/blob/master/bip-0023.mediawiki\n"
                "    https://github.com/bitcoin/bips/blob/master/bip-0009.mediawiki#getblocktemplate_changes\n"
                "    https://github.com/bitcoin/bips/blob/master/bip-0145.mediawiki\n",
                {
                    {"template_request", RPCArg::Type::OBJ, RPCArg::Optional::NO, "A json object in the following spec",
                        {
                            {"mode", RPCArg::Type::STR, /* treat as named arg */ RPCArg::Optional::OMITTED_NAMED_ARG, "This must be set to \"template\", \"proposal\" (see BIP 23), or omitted"},
                            {"capabilities", RPCArg::Type::ARR, /* treat as named arg */ RPCArg::Optional::OMITTED_NAMED_ARG, "A list of strings",
                                {
                                    {"support", RPCArg::Type::STR, RPCArg::Optional::OMITTED, "client side supported feature, 'longpoll', 'coinbasetxn', 'coinbasevalue', 'proposal', 'serverlist', 'workid'"},
                                },
                                },
                            {"rules", RPCArg::Type::ARR, RPCArg::Optional::NO, "A list of strings",
                                {
                                    {"support", RPCArg::Type::STR, RPCArg::Optional::OMITTED, "client side supported softfork deployment"},
                                },
                                },
                        },
                        "\"template_request\""},
                },
                RPCResult{
            "{\n"
            "  \"version\" : n,                    (numeric) The preferred block version\n"
            "  \"rules\" : [ \"rulename\", ... ],    (array of strings) specific block rules that are to be enforced\n"
            "  \"vbavailable\" : {                 (json object) set of pending, supported versionbit (BIP 9) softfork deployments\n"
            "      \"rulename\" : bitnumber          (numeric) identifies the bit number as indicating acceptance and readiness for the named softfork rule\n"
            "      ,...\n"
            "  },\n"
            "  \"vbrequired\" : n,                 (numeric) bit mask of versionbits the server requires set in submissions\n"
            "  \"previousblockhash\" : \"xxxx\",     (string) The hash of current highest block\n"
            "  \"transactions\" : [                (array) contents of non-coinbase transactions that should be included in the next block\n"
            "      {\n"
            "         \"data\" : \"xxxx\",             (string) transaction data encoded in hexadecimal (byte-for-byte)\n"
            "         \"txid\" : \"xxxx\",             (string) transaction id encoded in little-endian hexadecimal\n"
            "         \"hash\" : \"xxxx\",             (string) hash encoded in little-endian hexadecimal (including witness data)\n"
            "         \"depends\" : [                (array) array of numbers \n"
            "             n                          (numeric) transactions before this one (by 1-based index in 'transactions' list) that must be present in the final block if this one is\n"
            "             ,...\n"
            "         ],\n"
            "         \"fee\": n,                    (numeric) difference in value between transaction inputs and outputs (in satoshis); for coinbase transactions, this is a negative Number of the total collected block fees (ie, not including the block subsidy); if key is not present, fee is unknown and clients MUST NOT assume there isn't one\n"
            "         \"sigops\" : n,                (numeric) total SigOps cost, as counted for purposes of block limits; if key is not present, sigop cost is unknown and clients MUST NOT assume it is zero\n"
            "         \"weight\" : n,                (numeric) total transaction weight, as counted for purposes of block limits\n"
            "      }\n"
            "      ,...\n"
            "  ],\n"
            "  \"coinbaseaux\" : {                 (json object) data that should be included in the coinbase's scriptSig content\n"
            "      \"flags\" : \"xx\"                  (string) key name is to be ignored, and value included in scriptSig\n"
            "  },\n"
            "  \"coinbasevalue\" : n,              (numeric) maximum allowable input to coinbase transaction, including the generation award and transaction fees (in satoshis)\n"
            "  \"coinbasetxn\" : { ... },          (json object) information for coinbase transaction\n"
            "  \"target\" : \"xxxx\",                (string) The hash target\n"
            "  \"mintime\" : xxx,                  (numeric) The minimum timestamp appropriate for next block time in seconds since epoch (Jan 1 1970 GMT)\n"
            "  \"mutable\" : [                     (array of string) list of ways the block template may be changed \n"
            "     \"value\"                          (string) A way the block template may be changed, e.g. 'time', 'transactions', 'prevblock'\n"
            "     ,...\n"
            "  ],\n"
            "  \"noncerange\" : \"00000000ffffffff\",(string) A range of valid nonces\n"
            "  \"sigoplimit\" : n,                 (numeric) limit of sigops in blocks\n"
            "  \"sizelimit\" : n,                  (numeric) limit of block size\n"
            "  \"weightlimit\" : n,                (numeric) limit of block weight\n"
            "  \"curtime\" : ttt,                  (numeric) current timestamp in seconds since epoch (Jan 1 1970 GMT)\n"
            "  \"bits\" : \"xxxxxxxx\",              (string) compressed target of next block\n"
            "  \"height\" : n                      (numeric) The height of the next block\n"
            "}\n"
                },
                RPCExamples{
                    HelpExampleCli("getblocktemplate", "{\"rules\": [\"segwit\"]}")
            + HelpExampleRpc("getblocktemplate", "{\"rules\": [\"segwit\"]}")
                },
            }.ToString());

    LOCK(cs_main);

    std::string strMode = "template";
    UniValue lpval = NullUniValue;
    std::set<std::string> setClientRules;
    int64_t nMaxVersionPreVB = -1;
    if (!request.params[0].isNull())
    {
        const UniValue& oparam = request.params[0].get_obj();
        const UniValue& modeval = find_value(oparam, "mode");
        if (modeval.isStr())
            strMode = modeval.get_str();
        else if (modeval.isNull())
        {
            /* Do nothing */
        }
        else
            throw JSONRPCError(RPC_INVALID_PARAMETER, "Invalid mode");
        lpval = find_value(oparam, "longpollid");

        if (strMode == "proposal")
        {
            const UniValue& dataval = find_value(oparam, "data");
            if (!dataval.isStr())
                throw JSONRPCError(RPC_TYPE_ERROR, "Missing data String key for proposal");

            CBlock block;
            if (!DecodeHexBlk(block, dataval.get_str()))
                throw JSONRPCError(RPC_DESERIALIZATION_ERROR, "Block decode failed");

            uint256 hash = block.GetHash();
            const CBlockIndex* pindex = LookupBlockIndex(hash);
            if (pindex) {
                if (pindex->IsValid(BLOCK_VALID_SCRIPTS))
                    return "duplicate";
                if (pindex->nStatus & BLOCK_FAILED_MASK)
                    return "duplicate-invalid";
                return "duplicate-inconclusive";
            }

            CBlockIndex* const pindexPrev = chainActive.Tip();
            // TestBlockValidity only supports blocks built on the current Tip
            if (block.hashPrevBlock != pindexPrev->GetBlockHash())
                return "inconclusive-not-best-prevblk";
            CValidationState state;
            TestBlockValidity(state, Params(), block, pindexPrev, false, true);
            return BIP22ValidationResult(state);
        }

        const UniValue& aClientRules = find_value(oparam, "rules");
        if (aClientRules.isArray()) {
            for (unsigned int i = 0; i < aClientRules.size(); ++i) {
                const UniValue& v = aClientRules[i];
                setClientRules.insert(v.get_str());
            }
        } else {
            // NOTE: It is important that this NOT be read if versionbits is supported
            const UniValue& uvMaxVersion = find_value(oparam, "maxversion");
            if (uvMaxVersion.isNum()) {
                nMaxVersionPreVB = uvMaxVersion.get_int64();
            }
        }
    }

    if (strMode != "template")
        throw JSONRPCError(RPC_INVALID_PARAMETER, "Invalid mode");

    if(!g_connman)
        throw JSONRPCError(RPC_CLIENT_P2P_DISABLED, "Error: Peer-to-peer functionality missing or disabled");

    if (g_connman->GetNodeCount(CConnman::CONNECTIONS_ALL) == 0)
        throw JSONRPCError(RPC_CLIENT_NOT_CONNECTED, "Bitcoin is not connected!");

    if (IsInitialBlockDownload())
        throw JSONRPCError(RPC_CLIENT_IN_INITIAL_DOWNLOAD, "Bitcoin is downloading blocks...");

    static unsigned int nTransactionsUpdatedLast;

    if (!lpval.isNull())
    {
        // Wait to respond until either the best block changes, OR a minute has passed and there are more transactions
        uint256 hashWatchedChain;
        std::chrono::steady_clock::time_point checktxtime;
        unsigned int nTransactionsUpdatedLastLP;

        if (lpval.isStr())
        {
            // Format: <hashBestChain><nTransactionsUpdatedLast>
            std::string lpstr = lpval.get_str();

            hashWatchedChain = ParseHashV(lpstr.substr(0, 64), "longpollid");
            nTransactionsUpdatedLastLP = atoi64(lpstr.substr(64));
        }
        else
        {
            // NOTE: Spec does not specify behaviour for non-string longpollid, but this makes testing easier
            hashWatchedChain = chainActive.Tip()->GetBlockHash();
            nTransactionsUpdatedLastLP = nTransactionsUpdatedLast;
        }

        // Release the wallet and main lock while waiting
        LEAVE_CRITICAL_SECTION(cs_main);
        {
            checktxtime = std::chrono::steady_clock::now() + std::chrono::minutes(1);

            WAIT_LOCK(g_best_block_mutex, lock);
            while (g_best_block == hashWatchedChain && IsRPCRunning())
            {
                if (g_best_block_cv.wait_until(lock, checktxtime) == std::cv_status::timeout)
                {
                    // Timeout: Check transactions for update
                    if (mempool.GetTransactionsUpdated() != nTransactionsUpdatedLastLP)
                        break;
                    checktxtime += std::chrono::seconds(10);
                }
            }
        }
        ENTER_CRITICAL_SECTION(cs_main);

        if (!IsRPCRunning())
            throw JSONRPCError(RPC_CLIENT_NOT_CONNECTED, "Shutting down");
        // TODO: Maybe recheck connections/IBD and (if something wrong) send an expires-immediately template to stop miners?
    }

    const struct VBDeploymentInfo& segwit_info = VersionBitsDeploymentInfo[Consensus::DEPLOYMENT_SEGWIT];
    // GBT must be called with 'segwit' set in the rules
    if (setClientRules.count(segwit_info.name) != 1) {
        throw JSONRPCError(RPC_INVALID_PARAMETER, "getblocktemplate must be called with the segwit rule set (call with {\"rules\": [\"segwit\"]})");
    }

    // Update block
    static CBlockIndex* pindexPrev;
    static int64_t nStart;
    static std::unique_ptr<CBlockTemplate> pblocktemplate;
    if (pindexPrev != chainActive.Tip() ||
        (mempool.GetTransactionsUpdated() != nTransactionsUpdatedLast && GetTime() - nStart > 5))
    {
        // Clear pindexPrev so future calls make a new block, despite any failures from here on
        pindexPrev = nullptr;

        // Store the pindexBest used before CreateNewBlock, to avoid races
        nTransactionsUpdatedLast = mempool.GetTransactionsUpdated();
        CBlockIndex* pindexPrevNew = chainActive.Tip();
        nStart = GetTime();

        // Create new block
        CScript scriptDummy = CScript() << OP_TRUE;
        pblocktemplate = BlockAssembler(Params()).CreateNewBlock(scriptDummy);
        if (!pblocktemplate)
            throw JSONRPCError(RPC_OUT_OF_MEMORY, "Out of memory");

        // Need to update only after we know CreateNewBlock succeeded
        pindexPrev = pindexPrevNew;
    }
    assert(pindexPrev);
    CBlock* pblock = &pblocktemplate->block; // pointer for convenience
    const Consensus::Params& consensusParams = Params().GetConsensus();

    // Update nTime
    UpdateTime(pblock, consensusParams, pindexPrev);
    pblock->nNonce = 0;

    // NOTE: If at some point we support pre-segwit miners post-segwit-activation, this needs to take segwit support into consideration
    const bool fPreSegWit = (ThresholdState::ACTIVE != VersionBitsState(pindexPrev, consensusParams, Consensus::DEPLOYMENT_SEGWIT, versionbitscache));

    UniValue aCaps(UniValue::VARR); aCaps.push_back("proposal");

    UniValue transactions(UniValue::VARR);
    std::map<uint256, int64_t> setTxIndex;
    int i = 0;
    for (const auto& it : pblock->vtx) {
        const CTransaction& tx = *it;
        uint256 txHash = tx.GetHash();
        setTxIndex[txHash] = i++;

        if (tx.IsCoinBase())
            continue;

        UniValue entry(UniValue::VOBJ);

        entry.pushKV("data", EncodeHexTx(tx));
        entry.pushKV("txid", txHash.GetHex());
        entry.pushKV("hash", tx.GetWitnessHash().GetHex());

        UniValue deps(UniValue::VARR);
        for (const CTxIn &in : tx.vin)
        {
            if (setTxIndex.count(in.prevout.hash))
                deps.push_back(setTxIndex[in.prevout.hash]);
        }
        entry.pushKV("depends", deps);

        int index_in_template = i - 1;
        entry.pushKV("fee", pblocktemplate->vTxFees[index_in_template]);
        int64_t nTxSigOps = pblocktemplate->vTxSigOpsCost[index_in_template];
        if (fPreSegWit) {
            assert(nTxSigOps % WITNESS_SCALE_FACTOR == 0);
            nTxSigOps /= WITNESS_SCALE_FACTOR;
        }
        entry.pushKV("sigops", nTxSigOps);
        entry.pushKV("weight", GetTransactionWeight(tx));

        transactions.push_back(entry);
    }

    UniValue aux(UniValue::VOBJ);
    aux.pushKV("flags", HexStr(COINBASE_FLAGS.begin(), COINBASE_FLAGS.end()));

    arith_uint256 hashTarget = arith_uint256().SetCompact(pblock->nBits);

    UniValue aMutable(UniValue::VARR);
    aMutable.push_back("time");
    aMutable.push_back("transactions");
    aMutable.push_back("prevblock");

    UniValue result(UniValue::VOBJ);
    result.pushKV("capabilities", aCaps);

    UniValue aRules(UniValue::VARR);
    UniValue vbavailable(UniValue::VOBJ);
    for (int j = 0; j < (int)Consensus::MAX_VERSION_BITS_DEPLOYMENTS; ++j) {
        Consensus::DeploymentPos pos = Consensus::DeploymentPos(j);
        ThresholdState state = VersionBitsState(pindexPrev, consensusParams, pos, versionbitscache);
        switch (state) {
            case ThresholdState::DEFINED:
            case ThresholdState::FAILED:
                // Not exposed to GBT at all
                break;
            case ThresholdState::LOCKED_IN:
                // Ensure bit is set in block version
                pblock->nVersion |= VersionBitsMask(consensusParams, pos);
                // FALL THROUGH to get vbavailable set...
            case ThresholdState::STARTED:
            {
                const struct VBDeploymentInfo& vbinfo = VersionBitsDeploymentInfo[pos];
                vbavailable.pushKV(gbt_vb_name(pos), consensusParams.vDeployments[pos].bit);
                if (setClientRules.find(vbinfo.name) == setClientRules.end()) {
                    if (!vbinfo.gbt_force) {
                        // If the client doesn't support this, don't indicate it in the [default] version
                        pblock->nVersion &= ~VersionBitsMask(consensusParams, pos);
                    }
                }
                break;
            }
            case ThresholdState::ACTIVE:
            {
                // Add to rules only
                const struct VBDeploymentInfo& vbinfo = VersionBitsDeploymentInfo[pos];
                aRules.push_back(gbt_vb_name(pos));
                if (setClientRules.find(vbinfo.name) == setClientRules.end()) {
                    // Not supported by the client; make sure it's safe to proceed
                    if (!vbinfo.gbt_force) {
                        // If we do anything other than throw an exception here, be sure version/force isn't sent to old clients
                        throw JSONRPCError(RPC_INVALID_PARAMETER, strprintf("Support for '%s' rule requires explicit client support", vbinfo.name));
                    }
                }
                break;
            }
        }
    }
    result.pushKV("version", pblock->nVersion);
    result.pushKV("rules", aRules);
    result.pushKV("vbavailable", vbavailable);
    result.pushKV("vbrequired", int(0));

    if (nMaxVersionPreVB >= 2) {
        // If VB is supported by the client, nMaxVersionPreVB is -1, so we won't get here
        // Because BIP 34 changed how the generation transaction is serialized, we can only use version/force back to v2 blocks
        // This is safe to do [otherwise-]unconditionally only because we are throwing an exception above if a non-force deployment gets activated
        // Note that this can probably also be removed entirely after the first BIP9 non-force deployment (ie, probably segwit) gets activated
        aMutable.push_back("version/force");
    }

    result.pushKV("previousblockhash", pblock->hashPrevBlock.GetHex());
    result.pushKV("transactions", transactions);
    result.pushKV("coinbaseaux", aux);
    result.pushKV("coinbasevalue", (int64_t)pblock->vtx[0]->vout[0].nValue.GetAmount());
    result.pushKV("longpollid", chainActive.Tip()->GetBlockHash().GetHex() + i64tostr(nTransactionsUpdatedLast));
    result.pushKV("target", hashTarget.GetHex());
    result.pushKV("mintime", (int64_t)pindexPrev->GetMedianTimePast()+1);
    result.pushKV("mutable", aMutable);
    result.pushKV("noncerange", "00000000ffffffff");
    int64_t nSigOpLimit = MAX_BLOCK_SIGOPS_COST;
    int64_t nSizeLimit = MAX_BLOCK_SERIALIZED_SIZE;
    if (fPreSegWit) {
        assert(nSigOpLimit % WITNESS_SCALE_FACTOR == 0);
        nSigOpLimit /= WITNESS_SCALE_FACTOR;
        assert(nSizeLimit % WITNESS_SCALE_FACTOR == 0);
        nSizeLimit /= WITNESS_SCALE_FACTOR;
    }
    result.pushKV("sigoplimit", nSigOpLimit);
    result.pushKV("sizelimit", nSizeLimit);
    if (!fPreSegWit) {
        result.pushKV("weightlimit", (int64_t)MAX_BLOCK_WEIGHT);
    }
    result.pushKV("curtime", pblock->GetBlockTime());
    result.pushKV("bits", strprintf("%08x", pblock->nBits));
    result.pushKV("height", (int64_t)(pindexPrev->nHeight+1));

    if (!pblocktemplate->vchCoinbaseCommitment.empty()) {
        result.pushKV("default_witness_commitment", HexStr(pblocktemplate->vchCoinbaseCommitment.begin(), pblocktemplate->vchCoinbaseCommitment.end()));
    }

    return result;
}

class submitblock_StateCatcher : public CValidationInterface
{
public:
    uint256 hash;
    bool found;
    CValidationState state;

    explicit submitblock_StateCatcher(const uint256 &hashIn) : hash(hashIn), found(false), state() {}

protected:
    void BlockChecked(const CBlock& block, const CValidationState& stateIn) override {
        if (block.GetHash() != hash)
            return;
        found = true;
        state = stateIn;
    }
};

static UniValue submitblock(const JSONRPCRequest& request)
{
    // We allow 2 arguments for compliance with BIP22. Argument 2 is ignored.
    if (request.fHelp || request.params.size() < 1 || request.params.size() > 2) {
        throw std::runtime_error(
            RPCHelpMan{"submitblock",
                "\nAttempts to submit new block to network.\n"
                "See https://en.bitcoin.it/wiki/BIP_0022 for full specification.\n",
                {
                    {"hexdata", RPCArg::Type::STR_HEX, RPCArg::Optional::NO, "the hex-encoded block data to submit"},
                    {"dummy", RPCArg::Type::STR, /* default */ "ignored", "dummy value, for compatibility with BIP22. This value is ignored."},
                },
                RPCResults{},
                RPCExamples{
                    HelpExampleCli("submitblock", "\"mydata\"")
            + HelpExampleRpc("submitblock", "\"mydata\"")
                },
            }.ToString());
    }

    std::shared_ptr<CBlock> blockptr = std::make_shared<CBlock>();
    CBlock& block = *blockptr;
    if (!DecodeHexBlk(block, request.params[0].get_str())) {
        throw JSONRPCError(RPC_DESERIALIZATION_ERROR, "Block decode failed");
    }

    if (block.vtx.empty() || !block.vtx[0]->IsCoinBase()) {
        throw JSONRPCError(RPC_DESERIALIZATION_ERROR, "Block does not start with a coinbase");
    }

    uint256 hash = block.GetHash();
    {
        LOCK(cs_main);
        const CBlockIndex* pindex = LookupBlockIndex(hash);
        if (pindex) {
            if (pindex->IsValid(BLOCK_VALID_SCRIPTS)) {
                return "duplicate";
            }
            if (pindex->nStatus & BLOCK_FAILED_MASK) {
                return "duplicate-invalid";
            }
        }
    }

    {
        LOCK(cs_main);
        const CBlockIndex* pindex = LookupBlockIndex(block.hashPrevBlock);
        if (pindex) {
            UpdateUncommittedBlockStructures(block, pindex, Params().GetConsensus());
        }
    }

    bool new_block;
    submitblock_StateCatcher sc(block.GetHash());
    RegisterValidationInterface(&sc);
    bool accepted = ProcessNewBlock(Params(), blockptr, /* fForceProcessing */ true, /* fNewBlock */ &new_block);
    UnregisterValidationInterface(&sc);
    if (!new_block && accepted) {
        return "duplicate";
    }
    if (!sc.found) {
        return "inconclusive";
    }
    return BIP22ValidationResult(sc.state);
}

static UniValue submitheader(const JSONRPCRequest& request)
{
    if (request.fHelp || request.params.size() != 1) {
        throw std::runtime_error(
            RPCHelpMan{"submitheader",
                "\nDecode the given hexdata as a header and submit it as a candidate chain tip if valid."
                "\nThrows when the header is invalid.\n",
                {
                    {"hexdata", RPCArg::Type::STR_HEX, RPCArg::Optional::NO, "the hex-encoded block header data"},
                },
                RPCResult{
            "None"
                },
                RPCExamples{
                    HelpExampleCli("submitheader", "\"aabbcc\"") +
                    HelpExampleRpc("submitheader", "\"aabbcc\"")
                },
            }.ToString());
    }

    CBlockHeader h;
    if (!DecodeHexBlockHeader(h, request.params[0].get_str())) {
        throw JSONRPCError(RPC_DESERIALIZATION_ERROR, "Block header decode failed");
    }
    {
        LOCK(cs_main);
        if (!LookupBlockIndex(h.hashPrevBlock)) {
            throw JSONRPCError(RPC_VERIFY_ERROR, "Must submit previous header (" + h.hashPrevBlock.GetHex() + ") first");
        }
    }

    CValidationState state;
    ProcessNewBlockHeaders({h}, state, Params(), /* ppindex */ nullptr, /* first_invalid */ nullptr);
    if (state.IsValid()) return NullUniValue;
    if (state.IsError()) {
        throw JSONRPCError(RPC_VERIFY_ERROR, FormatStateMessage(state));
    }
    throw JSONRPCError(RPC_VERIFY_ERROR, state.GetRejectReason());
}

static UniValue estimatesmartfee(const JSONRPCRequest& request)
{
    if (request.fHelp || request.params.size() < 1 || request.params.size() > 2)
        throw std::runtime_error(
            RPCHelpMan{"estimatesmartfee",
                "\nEstimates the approximate fee per kilobyte needed for a transaction to begin\n"
                "confirmation within conf_target blocks if possible and return the number of blocks\n"
                "for which the estimate is valid. Uses virtual transaction size as defined\n"
                "in BIP 141 (witness data is discounted).\n",
                {
                    {"conf_target", RPCArg::Type::NUM, RPCArg::Optional::NO, "Confirmation target in blocks (1 - 1008)"},
                    {"estimate_mode", RPCArg::Type::STR, /* default */ "CONSERVATIVE", "The fee estimate mode.\n"
            "                   Whether to return a more conservative estimate which also satisfies\n"
            "                   a longer history. A conservative estimate potentially returns a\n"
            "                   higher feerate and is more likely to be sufficient for the desired\n"
            "                   target, but is not as responsive to short term drops in the\n"
            "                   prevailing fee market.  Must be one of:\n"
            "       \"UNSET\"\n"
            "       \"ECONOMICAL\"\n"
            "       \"CONSERVATIVE\""},
                },
                RPCResult{
            "{\n"
            "  \"feerate\" : x.x,     (numeric, optional) estimate fee rate in " + CURRENCY_UNIT + "/kB\n"
            "  \"errors\": [ str... ] (json array of strings, optional) Errors encountered during processing\n"
            "  \"blocks\" : n         (numeric) block number where estimate was found\n"
            "}\n"
            "\n"
            "The request target will be clamped between 2 and the highest target\n"
            "fee estimation is able to return based on how long it has been running.\n"
            "An error is returned if not enough transactions and blocks\n"
            "have been observed to make an estimate for any number of blocks.\n"
                },
                RPCExamples{
                    HelpExampleCli("estimatesmartfee", "6")
                },
            }.ToString());

    RPCTypeCheck(request.params, {UniValue::VNUM, UniValue::VSTR});
    RPCTypeCheckArgument(request.params[0], UniValue::VNUM);
    unsigned int conf_target = ParseConfirmTarget(request.params[0]);
    bool conservative = true;
    if (!request.params[1].isNull()) {
        FeeEstimateMode fee_mode;
        if (!FeeModeFromString(request.params[1].get_str(), fee_mode)) {
            throw JSONRPCError(RPC_INVALID_PARAMETER, "Invalid estimate_mode parameter");
        }
        if (fee_mode == FeeEstimateMode::ECONOMICAL) conservative = false;
    }

    UniValue result(UniValue::VOBJ);
    UniValue errors(UniValue::VARR);
    FeeCalculation feeCalc;
    CFeeRate feeRate = ::feeEstimator.estimateSmartFee(conf_target, &feeCalc, conservative);
    if (feeRate != CFeeRate(0)) {
        result.pushKV("feerate", ValueFromAmount(feeRate.GetFeePerK()));
    } else {
        errors.push_back("Insufficient data or no feerate found");
        result.pushKV("errors", errors);
    }
    result.pushKV("blocks", feeCalc.returnedTarget);
    return result;
}

static UniValue estimaterawfee(const JSONRPCRequest& request)
{
    if (request.fHelp || request.params.size() < 1 || request.params.size() > 2)
        throw std::runtime_error(
            RPCHelpMan{"estimaterawfee",
                "\nWARNING: This interface is unstable and may disappear or change!\n"
                "\nWARNING: This is an advanced API call that is tightly coupled to the specific\n"
                "         implementation of fee estimation. The parameters it can be called with\n"
                "         and the results it returns will change if the internal implementation changes.\n"
                "\nEstimates the approximate fee per kilobyte needed for a transaction to begin\n"
                "confirmation within conf_target blocks if possible. Uses virtual transaction size as\n"
                "defined in BIP 141 (witness data is discounted).\n",
                {
                    {"conf_target", RPCArg::Type::NUM, RPCArg::Optional::NO, "Confirmation target in blocks (1 - 1008)"},
                    {"threshold", RPCArg::Type::NUM, /* default */ "0.95", "The proportion of transactions in a given feerate range that must have been\n"
            "               confirmed within conf_target in order to consider those feerates as high enough and proceed to check\n"
            "               lower buckets."},
                },
                RPCResult{
            "{\n"
            "  \"short\" : {            (json object, optional) estimate for short time horizon\n"
            "      \"feerate\" : x.x,        (numeric, optional) estimate fee rate in " + CURRENCY_UNIT + "/kB\n"
            "      \"decay\" : x.x,          (numeric) exponential decay (per block) for historical moving average of confirmation data\n"
            "      \"scale\" : x,            (numeric) The resolution of confirmation targets at this time horizon\n"
            "      \"pass\" : {              (json object, optional) information about the lowest range of feerates to succeed in meeting the threshold\n"
            "          \"startrange\" : x.x,     (numeric) start of feerate range\n"
            "          \"endrange\" : x.x,       (numeric) end of feerate range\n"
            "          \"withintarget\" : x.x,   (numeric) number of txs over history horizon in the feerate range that were confirmed within target\n"
            "          \"totalconfirmed\" : x.x, (numeric) number of txs over history horizon in the feerate range that were confirmed at any point\n"
            "          \"inmempool\" : x.x,      (numeric) current number of txs in mempool in the feerate range unconfirmed for at least target blocks\n"
            "          \"leftmempool\" : x.x,    (numeric) number of txs over history horizon in the feerate range that left mempool unconfirmed after target\n"
            "      },\n"
            "      \"fail\" : { ... },       (json object, optional) information about the highest range of feerates to fail to meet the threshold\n"
            "      \"errors\":  [ str... ]   (json array of strings, optional) Errors encountered during processing\n"
            "  },\n"
            "  \"medium\" : { ... },    (json object, optional) estimate for medium time horizon\n"
            "  \"long\" : { ... }       (json object) estimate for long time horizon\n"
            "}\n"
            "\n"
            "Results are returned for any horizon which tracks blocks up to the confirmation target.\n"
                },
                RPCExamples{
                    HelpExampleCli("estimaterawfee", "6 0.9")
                },
            }.ToString());

    RPCTypeCheck(request.params, {UniValue::VNUM, UniValue::VNUM}, true);
    RPCTypeCheckArgument(request.params[0], UniValue::VNUM);
    unsigned int conf_target = ParseConfirmTarget(request.params[0]);
    double threshold = 0.95;
    if (!request.params[1].isNull()) {
        threshold = request.params[1].get_real();
    }
    if (threshold < 0 || threshold > 1) {
        throw JSONRPCError(RPC_INVALID_PARAMETER, "Invalid threshold");
    }

    UniValue result(UniValue::VOBJ);

    for (const FeeEstimateHorizon horizon : {FeeEstimateHorizon::SHORT_HALFLIFE, FeeEstimateHorizon::MED_HALFLIFE, FeeEstimateHorizon::LONG_HALFLIFE}) {
        CFeeRate feeRate;
        EstimationResult buckets;

        // Only output results for horizons which track the target
        if (conf_target > ::feeEstimator.HighestTargetTracked(horizon)) continue;

        feeRate = ::feeEstimator.estimateRawFee(conf_target, threshold, horizon, &buckets);
        UniValue horizon_result(UniValue::VOBJ);
        UniValue errors(UniValue::VARR);
        UniValue passbucket(UniValue::VOBJ);
        passbucket.pushKV("startrange", round(buckets.pass.start));
        passbucket.pushKV("endrange", round(buckets.pass.end));
        passbucket.pushKV("withintarget", round(buckets.pass.withinTarget * 100.0) / 100.0);
        passbucket.pushKV("totalconfirmed", round(buckets.pass.totalConfirmed * 100.0) / 100.0);
        passbucket.pushKV("inmempool", round(buckets.pass.inMempool * 100.0) / 100.0);
        passbucket.pushKV("leftmempool", round(buckets.pass.leftMempool * 100.0) / 100.0);
        UniValue failbucket(UniValue::VOBJ);
        failbucket.pushKV("startrange", round(buckets.fail.start));
        failbucket.pushKV("endrange", round(buckets.fail.end));
        failbucket.pushKV("withintarget", round(buckets.fail.withinTarget * 100.0) / 100.0);
        failbucket.pushKV("totalconfirmed", round(buckets.fail.totalConfirmed * 100.0) / 100.0);
        failbucket.pushKV("inmempool", round(buckets.fail.inMempool * 100.0) / 100.0);
        failbucket.pushKV("leftmempool", round(buckets.fail.leftMempool * 100.0) / 100.0);

        // CFeeRate(0) is used to indicate error as a return value from estimateRawFee
        if (feeRate != CFeeRate(0)) {
            horizon_result.pushKV("feerate", ValueFromAmount(feeRate.GetFeePerK()));
            horizon_result.pushKV("decay", buckets.decay);
            horizon_result.pushKV("scale", (int)buckets.scale);
            horizon_result.pushKV("pass", passbucket);
            // buckets.fail.start == -1 indicates that all buckets passed, there is no fail bucket to output
            if (buckets.fail.start != -1) horizon_result.pushKV("fail", failbucket);
        } else {
            // Output only information that is still meaningful in the event of error
            horizon_result.pushKV("decay", buckets.decay);
            horizon_result.pushKV("scale", (int)buckets.scale);
            horizon_result.pushKV("fail", failbucket);
            errors.push_back("Insufficient data or no feerate found which meets threshold");
            horizon_result.pushKV("errors",errors);
        }
        result.pushKV(StringForFeeEstimateHorizon(horizon), horizon_result);
    }
    return result;
}

UniValue getnewblockhex(const JSONRPCRequest& request)
{
    if (request.fHelp || request.params.size() > 1)
        throw std::runtime_error(
            "getnewblockhex ( min_tx_age )\n"
            "\nGets hex representation of a proposed, unmined new block\n"
            "\nArguments:\n"
            "1. min_tx_age    (numeric, optional, default=0) How many seconds a transaction must have been in the mempool to be inluded in the block proposal. This may help with faster block convergence among functionaries using compact blocks.\n"
            "\nResult\n"
            "blockhex      (hex) The block hex\n"
            "\nExamples:\n"
            + HelpExampleCli("getnewblockhex", "")
        );

    int required_wait = !request.params[0].isNull() ? request.params[0].get_int() : 0;
    if (required_wait < 0) {
        throw JSONRPCError(RPC_INVALID_PARAMETER, "min_tx_age must be non-negative.");
    }

    CScript feeDestinationScript = Params().GetConsensus().mandatory_coinbase_destination;
    if (feeDestinationScript == CScript()) feeDestinationScript = CScript() << OP_TRUE;
    std::unique_ptr<CBlockTemplate> pblocktemplate(BlockAssembler(Params()).CreateNewBlock(feeDestinationScript, true, required_wait));
    if (!pblocktemplate.get()) {
        throw JSONRPCError(RPC_INTERNAL_ERROR, "Wallet keypool empty");
    }

    {
        // IncrementExtraNonce sets coinbase flags and builds merkle tree
        LOCK(cs_main);
        unsigned int nExtraNonce = 0;
        IncrementExtraNonce(&pblocktemplate->block, chainActive.Tip(), nExtraNonce);
    }

    CDataStream ssBlock(SER_NETWORK, PROTOCOL_VERSION);
    ssBlock << pblocktemplate->block;
    return HexStr(ssBlock.begin(), ssBlock.end());
}

UniValue combineblocksigs(const JSONRPCRequest& request)
{
    if (request.fHelp || request.params.size() != 2)
        throw std::runtime_error(
            "combineblocksigs \"blockhex\" [\"signature\",...]\n"
            "\nMerges signatures on a block proposal\n"
            "\nArguments:\n"
            "1. \"blockhex\"       (string, required) The hex-encoded block from getnewblockhex\n"
            "2. \"signatures\"     (string) A json array of pubkey/signature pairs\n"
            "    [\n"
            "        {\n"
            "            \"pubkey\":\"hex\",      (string) The pubkey for the signature in hex\n"
            "            \"sig\":\"hex\"   (string) A signature (in the form of a hex-encoded scriptSig)\n"
            "             ,...\n"
            "        },\n"
            "    ]\n"
            "\nResult\n"
            "{\n"
            "  \"hex\": \"value\",      (string) The signed block\n"
            "  \"complete\": true|false (numeric) If block is complete \n"
            "}\n"
            "\nExamples:\n"
            + HelpExampleCli("combineblocksigs", "<hex> '[{\"pubkey\":\"hex\",\"sig\":\"hex\"}, ...]'")
        );

    if (!g_signed_blocks) {
        throw JSONRPCError(RPC_MISC_ERROR, "Signed blocks are not active for this network.");
    }

    CBlock block;
    if (!DecodeHexBlk(block, request.params[0].get_str()))
        throw JSONRPCError(RPC_DESERIALIZATION_ERROR, "Block decode failed");

    const Consensus::Params& params = Params().GetConsensus();
    const UniValue& sigs = request.params[1].get_array();
    CBasicKeyStore keystore;
    SignatureData sig_data;
    SimpleSignatureCreator signature_creator(block.GetHash());
    for (unsigned int i = 0; i < sigs.size(); i++) {
        UniValue pubkey_sig = sigs[i];
        const std::string& pubkey_str = pubkey_sig["pubkey"].get_str();
        const std::string& sig_str = pubkey_sig["sig"].get_str();
        if (!IsHex(sig_str) || !IsHex(pubkey_str)) {
            continue;
        }
        std::vector<unsigned char> pubkey_bytes = ParseHex(pubkey_str);
        std::vector<unsigned char> sig_bytes = ParseHex(sig_str);
        CPubKey pubkey(pubkey_bytes.begin(), pubkey_bytes.end());
        if (!pubkey.IsFullyValid()) {
            throw JSONRPCError(RPC_DESERIALIZATION_ERROR, "Bad pubkey");
        }
        sig_data.signatures[pubkey.GetID()] = std::make_pair(pubkey, sig_bytes);
    }

    // Finalizes the signatures, has no access to keys
    ProduceSignature(keystore, signature_creator, block.proof.challenge, sig_data, SCRIPT_NO_SIGHASH_BYTE);
    block.proof.solution = sig_data.scriptSig;

    CDataStream ssBlock(SER_NETWORK, PROTOCOL_VERSION | RPCSerializationFlags());
    ssBlock << block;
    UniValue result(UniValue::VOBJ);
    result.pushKV("hex", HexStr(ssBlock.begin(), ssBlock.end()));
    result.pushKV("complete", CheckProof(block, params));
    return result;
}

UniValue getcompactsketch(const JSONRPCRequest& request)
{
    if (request.fHelp || request.params.size() != 1)
        throw std::runtime_error(
            "getcompactsketch block_hex\n"
            "\nGets hex representation of a proposed compact block sketch.\n"
            "It is consumed by `consumecompactsketch.`\n"
            "Arguments:\n"
            "1. \"block_hex\" (string, required), Hex serialized block proposal from `getnewblockhex`.\n"
            "\nResult\n"
            "sketch      (string) The block serialized block sketch in hex\n"
            "\nExamples:\n"
            + HelpExampleCli("getcompactsketch", "")
        );

    CBlock block;
    std::vector<unsigned char> block_bytes(ParseHex(request.params[0].get_str()));
    CDataStream ssBlock(block_bytes, SER_NETWORK, PROTOCOL_VERSION);
    ssBlock >> block;

    CBlockHeaderAndShortTxIDs cmpctblock(block, true);

    CDataStream ssCompactBlock(SER_NETWORK, PROTOCOL_VERSION);
    ssCompactBlock << cmpctblock;
    return HexStr(ssCompactBlock.begin(), ssCompactBlock.end());

}

UniValue consumecompactsketch(const JSONRPCRequest& request)
{
    if (request.fHelp || request.params.size() != 1)
        throw std::runtime_error(
            "consumecompactsketch sketch\n"
            "\nTakes hex representation of a proposed compact block sketch and fills it in\n"
            "using mempool. Returns the block if complete, and a list\n"
            "of missing transaction indices serialized as a native structure."
            "NOTE: The latest instance of this call will have a partially filled block\n"
            "cached in memory to be used in `consumegetblocktxn` to finalize the block.\n"
            "Arguments:\n"
            "1. \"sketch\" (string, required), Hex string of compact block sketch.\n"
            "\nResult\n"
            "{\n"
            "   blockhex            (hex) The filled block hex. Only returns when block is final\n"
            "   block_tx_req        (hex) The serialized structure of missing transaction indices, given to serving node\n"
            "   found_transactions  (hex) The serialized list of found transactions to be used in finalizecompactblock\n"
            "}\n"
            "\nExamples:\n"
            + HelpExampleCli("consumecompactsketch", "<sketch>")
        );

    UniValue ret(UniValue::VOBJ);

    std::vector<unsigned char> compact_block_bytes(ParseHex(request.params[0].get_str()));
    CDataStream ssBlock(compact_block_bytes, SER_NETWORK, PROTOCOL_VERSION);
    CBlockHeaderAndShortTxIDs cmpctblock;
    ssBlock >> cmpctblock;

    PartiallyDownloadedBlock partialBlock(&mempool);
    const std::vector<std::pair<uint256, CTransactionRef>> dummy;
    ReadStatus status = partialBlock.InitData(cmpctblock, dummy);
    if (status != READ_STATUS_OK) {
        throw JSONRPCError(RPC_DESERIALIZATION_ERROR, "Compact block decode failed");
    }

    BlockTransactionsRequest req;
    std::vector<CTransactionRef> found(partialBlock.GetAvailableTx());
    for (size_t i = 0; i < cmpctblock.BlockTxCount(); i++) {
        if (!partialBlock.IsTxAvailable(i)) {
            req.indexes.push_back(i);
        }
    }

    CDataStream ssReq(SER_NETWORK, PROTOCOL_VERSION);
    ssReq << req;

    if (req.indexes.empty()) {
        std::shared_ptr<CBlock> pblock = std::make_shared<CBlock>();
        std::vector<CTransactionRef> dummy;
        ReadStatus status = partialBlock.FillBlock(*pblock, dummy, false /* don't get pow */);
        if (status == READ_STATUS_INVALID) {
            throw JSONRPCError(RPC_DESERIALIZATION_ERROR, "Bogus crap sketch.");
        } else if (status == READ_STATUS_FAILED) {
            throw JSONRPCError(RPC_DESERIALIZATION_ERROR, "Failed to complete block though all transactions were apparently found. Could be random short ID collision; requires full block instead.");
        } else if (status == READ_STATUS_CHECKBLOCK_FAILED) {
            throw JSONRPCError(RPC_DESERIALIZATION_ERROR, "Checkblock failed.");
        }
        CDataStream ssBlock(SER_NETWORK, PROTOCOL_VERSION);
        ssBlock << *pblock;

        ret.pushKV("blockhex", HexStr(ssBlock.begin(), ssBlock.end()));
    } else {
        // Serialize the list of transactions we found
        CDataStream ssFound(SER_NETWORK, PROTOCOL_VERSION);
        ssFound << found;

        ret.pushKV("block_tx_req", HexStr(ssReq.begin(), ssReq.end()));
        ret.pushKV("found_transactions", HexStr(ssFound.begin(), ssFound.end()));
    }
    return ret;
}

UniValue consumegetblocktxn(const JSONRPCRequest& request)
{
    if (request.fHelp || request.params.size() != 2)
        throw std::runtime_error(
            "consumegetblocktxn full_block block_tx_req\n"
            "Consumes a transaction request for a compact block sketch."
            "Arguments:\n"
            "1. \"full_block\" (string, required), Hex serialied block that corresponds to the block request `block_tx_req`.\n"
            "2. \"block_tx_req\" (string, required), Hex serialied BlockTransactionsRequest, aka getblocktxn network message.\n"
            "\nResult\n"
            "block_transactions  (hex) The serialized list of found transactions aka BlockTransactions\n"
            "\nExamples:\n"
            + HelpExampleCli("consumegetblocktxn", "<block_tx_req>")
        );


    CBlock block;
    std::vector<unsigned char> block_bytes(ParseHex(request.params[0].get_str()));
    CDataStream ssBlock(block_bytes, SER_NETWORK, PROTOCOL_VERSION);
    ssBlock >> block;

    // Take in BlockTransactionsRequest, return BlockTransactions
    std::vector<unsigned char> block_req(ParseHex(request.params[1].get_str()));
    CDataStream ssReq(block_req, SER_NETWORK, PROTOCOL_VERSION);

    BlockTransactionsRequest req;
    ssReq >> req;

    BlockTransactions resp(req);
    for (size_t i = 0; i < req.indexes.size(); i++) {
        if (req.indexes[i] >= block.vtx.size()) {
            throw JSONRPCError(RPC_DESERIALIZATION_ERROR, "Peer sent us a getblocktxn with out-of-bounds tx indices");
        }
        resp.txn[i] = block.vtx[req.indexes[i]];
    }

    CDataStream ssResp(SER_NETWORK, PROTOCOL_VERSION);
    ssResp << resp;

    return HexStr(ssResp.begin(), ssResp.end());
}

UniValue finalizecompactblock(const JSONRPCRequest& request)
{
    if (request.fHelp || request.params.size() != 3)
        throw std::runtime_error(
            "finalizecompactblock compact_hex block_transactions found_transactions\n"
            "Takes the two transaction lists, fills out the compact block and attempts to finalize it."
            "Arguments:\n"
            "1. \"compact_hex\" (string, required), Hex serialized compact block.\n"
            "2. \"block_transactions\" (string, required), Hex serialized BlockTransactions, the response to getblocktxn.\n"
            "3. \"found_transactions\" (string, required), Hex serialized list of transactions that were found in response to receiving a compact sketch in `consumecompactsketch`.\n"
            "\nResult\n"
            "block             (hex) The serialized final block.\n"
            "\nExamples:\n"
            + HelpExampleCli("finalizecompactblock", "<compact_hex> <block_transactions> <found_transactions>")
        );

    // Compact block
    std::vector<unsigned char> compact_block_bytes(ParseHex(request.params[0].get_str()));
    CDataStream ssCompactBlock(compact_block_bytes, SER_NETWORK, PROTOCOL_VERSION);
    CBlockHeaderAndShortTxIDs cmpctblock;
    ssCompactBlock >> cmpctblock;

    // BlockTransactions from the server
    std::vector<unsigned char> block_tx(ParseHex(request.params[1].get_str()));
    CDataStream ssResp(block_tx, SER_NETWORK, PROTOCOL_VERSION);

    BlockTransactions transactions;
    ssResp >> transactions;

    // Cached transactions
    std::vector<unsigned char> found_tx(ParseHex(request.params[2].get_str()));
    CDataStream ssFound(block_tx, SER_NETWORK, PROTOCOL_VERSION);

    std::vector<CTransactionRef> found;
    ssFound >> found;

    // Make mega-list
    found.insert(found.end(), transactions.txn.begin(), transactions.txn.end());

    // Now construct the final block!
    PartiallyDownloadedBlock partialBlock(&mempool);

    const std::vector<std::pair<uint256, CTransactionRef>> dummy;
    std::shared_ptr<CBlock> pblock = std::make_shared<CBlock>();
    if (partialBlock.InitData(cmpctblock, dummy) != READ_STATUS_OK || partialBlock.FillBlock(*pblock, found, false /* pow_check*/) != READ_STATUS_OK) {
        throw JSONRPCError(RPC_DESERIALIZATION_ERROR, "Failed to complete block though all transactions were apparently found. Could be random short ID collision; requires full block instead.");
    }

    CDataStream ssBlock(SER_NETWORK, PROTOCOL_VERSION);
    ssBlock << *pblock;

    return HexStr(ssBlock.begin(), ssBlock.end());
}

UniValue testproposedblock(const JSONRPCRequest& request)
{
    if (request.fHelp || request.params.size() < 1 || request.params.size() > 2)
        throw std::runtime_error(
            "testproposedblock \"blockhex\"\n"
            "\nChecks a block proposal for validity, and that it extends chaintip\n"
            "\nArguments:\n"
            "1. \"blockhex\"    (string, required) The hex-encoded block from getnewblockhex\n"
            "2. \"acceptnonstd\" (bool, optional) If set false, returns error if block contains non-standard transaction. Default is set via `-acceptnonstdtxn`. If PAK enforcement is set, block commitment mismatches with configuration PAK lists are rejected as well.\n"
            "\nResult\n"
            "\nExamples:\n"
            + HelpExampleCli("testproposedblock", "<hex>")
        );

    CBlock block;
    if (!DecodeHexBlk(block, request.params[0].get_str()))
        throw JSONRPCError(RPC_DESERIALIZATION_ERROR, "Block decode failed");

    LOCK(cs_main);

    uint256 hash = block.GetHash();
    BlockMap::iterator mi = mapBlockIndex.find(hash);
    if (mi != mapBlockIndex.end())
        throw JSONRPCError(RPC_VERIFY_ERROR, "already have block");

    CBlockIndex* const pindexPrev = chainActive.Tip();
    // TestBlockValidity only supports blocks built on the current Tip
    if (block.hashPrevBlock != pindexPrev->GetBlockHash())
        throw JSONRPCError(RPC_VERIFY_ERROR, "proposal was not based on our best chain");

    CValidationState state;
    if (!TestBlockValidity(state, Params(), block, pindexPrev, false, true) || !state.IsValid()) {
        std::string strRejectReason = state.GetRejectReason();
        if (strRejectReason.empty())
            throw JSONRPCError(RPC_VERIFY_ERROR, state.IsInvalid() ? "Block proposal was invalid" : "Error checking block proposal");
        throw JSONRPCError(RPC_VERIFY_ERROR, strRejectReason);
    }

    const CChainParams& chainparams = Params();
    const bool acceptnonstd = !request.params[1].isNull() ? request.params[1].get_bool() : gArgs.GetBoolArg("-acceptnonstdtxn", !chainparams.RequireStandard());
    if (!acceptnonstd) {

        // Get PAK commitment, if any
        boost::optional<CPAKList> paklist_block = GetPAKKeysFromCommitment(*block.vtx[0]);

        // Possible PAK commitment mismatch between blocks and config
        if (chainparams.GetEnforcePak() && g_paklist_config) {
            if(paklist_block) {
                if (*paklist_block != *g_paklist_config) {
                    throw JSONRPCError(RPC_VERIFY_ERROR, "Proposal PAK commitment and config PAK do not match.");
                }
                // else it may be an unnecessary commitment but that's ok.
            } else {
                // Waiting for block that has commitment to config list
                if (*g_paklist_config != g_paklist_blockchain) {
                    throw JSONRPCError(RPC_VERIFY_ERROR, "Proposal does not have required PAK commitment.");
                }
            }
        }

        for (auto& transaction : block.vtx) {
            if (transaction->IsCoinBase()) continue;
            std::string reason;
            if (!IsStandardTx(*transaction, reason)) {
                throw JSONRPCError(RPC_VERIFY_ERROR, "Block proposal included a non-standard transaction: " + reason);
            }
        }
    }

    return NullUniValue;
}

// clang-format off

static const CRPCCommand commands[] =
{ //  category              name                      actor (function)         argNames
  //  --------------------- ------------------------  -----------------------  ----------
    { "mining",             "getnetworkhashps",       &getnetworkhashps,       {"nblocks","height"} },
    { "mining",             "getmininginfo",          &getmininginfo,          {} },
    { "mining",             "prioritisetransaction",  &prioritisetransaction,  {"txid","dummy","fee_delta"} },
    { "mining",             "getblocktemplate",       &getblocktemplate,       {"template_request"} },
    { "generating",         "combineblocksigs",       &combineblocksigs,       {"blockhex","signatures"} },
    { "mining",             "submitheader",           &submitheader,           {"hexdata"} },
    { "generating",         "getnewblockhex",         &getnewblockhex,         {"min_tx_age"} },
    { "generating",         "getcompactsketch",       &getcompactsketch,       {"block_hex"} },
    { "generating",         "consumecompactsketch",   &consumecompactsketch,   {"sketch"} },
    { "generating",         "consumegetblocktxn",     &consumegetblocktxn,     {"full_block", "block_tx_req"} },
    { "generating",         "finalizecompactblock",   &finalizecompactblock,   {"compact_hex","block_transactions","found_transactions"} },
    { "mining",             "testproposedblock",      &testproposedblock,      {"blockhex", "acceptnonstd"} },


    { "mining",             "submitblock",            &submitblock,            {"hexdata","dummy"} },

    { "generating",         "generatetoaddress",      &generatetoaddress,      {"nblocks","address","maxtries"} },

    { "util",               "estimatesmartfee",       &estimatesmartfee,       {"conf_target", "estimate_mode"} },

    { "hidden",             "estimaterawfee",         &estimaterawfee,         {"conf_target", "threshold"} },
};
// clang-format on

void RegisterMiningRPCCommands(CRPCTable &t)
{
    for (unsigned int vcidx = 0; vcidx < ARRAYLEN(commands); vcidx++)
        t.appendCommand(commands[vcidx].name, &commands[vcidx]);
}<|MERGE_RESOLUTION|>--- conflicted
+++ resolved
@@ -225,19 +225,12 @@
 
     UniValue obj(UniValue::VOBJ);
     obj.pushKV("blocks",           (int)chainActive.Height());
-<<<<<<< HEAD
-    obj.pushKV("currentblockweight", (uint64_t)nLastBlockWeight);
-    obj.pushKV("currentblocktx",   (uint64_t)nLastBlockTx);
+    if (BlockAssembler::m_last_block_weight) obj.pushKV("currentblockweight", *BlockAssembler::m_last_block_weight);
+    if (BlockAssembler::m_last_block_num_txs) obj.pushKV("currentblocktx", *BlockAssembler::m_last_block_num_txs);
     if (!g_signed_blocks) {
         obj.pushKV("difficulty",       (double)GetDifficulty(chainActive.Tip()));
         obj.pushKV("networkhashps",    getnetworkhashps(request));
     }
-=======
-    if (BlockAssembler::m_last_block_weight) obj.pushKV("currentblockweight", *BlockAssembler::m_last_block_weight);
-    if (BlockAssembler::m_last_block_num_txs) obj.pushKV("currentblocktx", *BlockAssembler::m_last_block_num_txs);
-    obj.pushKV("difficulty",       (double)GetDifficulty(chainActive.Tip()));
-    obj.pushKV("networkhashps",    getnetworkhashps(request));
->>>>>>> 519b0bc5
     obj.pushKV("pooledtx",         (uint64_t)mempool.size());
     obj.pushKV("chain",            Params().NetworkIDString());
     obj.pushKV("warnings",         GetWarnings("statusbar"));
