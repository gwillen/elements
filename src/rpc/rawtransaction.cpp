--- conflicted
+++ resolved
@@ -10,11 +10,8 @@
 #include <consensus/validation.h>
 #include <core_io.h>
 #include <index/txindex.h>
-<<<<<<< HEAD
 #include <keystore.h>
-=======
 #include <init.h>
->>>>>>> f617e05c
 #include <key_io.h>
 #include <keystore.h>
 #include <merkleblock.h>
@@ -32,19 +29,13 @@
 #include <script/standard.h>
 #include <txmempool.h>
 #include <uint256.h>
-<<<<<<< HEAD
-#include <utilstrencodings.h>
+#include <util/strencodings.h>
 #include <validation.h>
+#include <validationinterface.h>
 #include <confidential_validation.h>
-#include <validationinterface.h>
 #include <blind.h>
 #include <issuance.h>
 #include <rpc/util.h>
-=======
-#include <util/strencodings.h>
-#include <validation.h>
-#include <validationinterface.h>
->>>>>>> f617e05c
 
 #include <future>
 #include <stdint.h>
@@ -544,16 +535,12 @@
             "      \"address\": x.xxx,    (obj, optional) A key-value pair. The key (string) is the bitcoin address, the value (float or string) is the amount in " + CURRENCY_UNIT + "\n"
             "    },\n"
             "    {\n"
-<<<<<<< HEAD
             "      \"data\": \"hex\" ,    (obj, optional) A key-value pair. The key must be \"data\", the value is hex encoded data\n"
             "      \"vdata\": [\"hex\"]   (string, optional) The key is \"vdata\", the value is an array of hex encoded data\n"
             "      \"burn\": x.xxx,       (obj, optional) A key-value pair. The key must be \"burn\", the value is the amount that will be burned.\n"
             "    },\n"
             "    {\n"
             "      \"fee\": x.xxx         (numeric or string, optional) The key is \"fee\", the value the fee output you want to add.\n"
-=======
-            "      \"data\": \"hex\"        (obj, optional) A key-value pair. The key must be \"data\", the value is hex-encoded data\n"
->>>>>>> f617e05c
             "    }\n"
             "    ,...                     More key-value pairs of the above form. For compatibility reasons, a dictionary, which holds the key-value pairs directly, is also\n"
             "                             accepted as second parameter.\n"
@@ -1857,13 +1844,8 @@
 
     // Remove all scriptSigs and scriptWitnesses from inputs
     for (CTxIn& input : tx.vin) {
-<<<<<<< HEAD
         if ((!input.scriptSig.empty()) && (request.params[1].isNull() || (!request.params[1].isNull() && request.params[1].get_bool()))) {
             throw JSONRPCError(RPC_DESERIALIZATION_ERROR, "Inputs must not have scriptSigs");
-=======
-        if ((!input.scriptSig.empty() || !input.scriptWitness.IsNull()) && !permitsigdata) {
-            throw JSONRPCError(RPC_DESERIALIZATION_ERROR, "Inputs must not have scriptSigs and scriptWitnesses");
->>>>>>> f617e05c
         }
         input.scriptSig.clear();
     }
