// Copyright (c) 2018 The Bitcoin Core developers
// Distributed under the MIT software license, see the accompanying
// file COPYING or http://www.opensource.org/licenses/mit-license.php.

#include <script/descriptor.h>

#include <key_io.h>
#include <pubkey.h>
#include <script/script.h>
#include <script/standard.h>

#include <span.h>
#include <util/bip32.h>
#include <util/system.h>
#include <util/strencodings.h>

#include <memory>
#include <string>
#include <vector>

namespace {

////////////////////////////////////////////////////////////////////////////
// Checksum                                                               //
////////////////////////////////////////////////////////////////////////////

// This section implements a checksum algorithm for descriptors with the
// following properties:
// * Mistakes in a descriptor string are measured in "symbol errors". The higher
//   the number of symbol errors, the harder it is to detect:
//   * An error substituting a character from 0123456789()[],'/*abcdefgh@:$%{} for
//     another in that set always counts as 1 symbol error.
//     * Note that hex encoded keys are covered by these characters. Xprvs and
//       xpubs use other characters too, but already have their own checksum
//       mechanism.
//     * Function names like "multi()" use other characters, but mistakes in
//       these would generally result in an unparseable descriptor.
//   * A case error always counts as 1 symbol error.
//   * Any other 1 character substitution error counts as 1 or 2 symbol errors.
// * Any 1 symbol error is always detected.
// * Any 2 or 3 symbol error in a descriptor of up to 49154 characters is always detected.
// * Any 4 symbol error in a descriptor of up to 507 characters is always detected.
// * Any 5 symbol error in a descriptor of up to 77 characters is always detected.
// * Is optimized to minimize the chance a 5 symbol error in a descriptor up to 387 characters is undetected
// * Random errors have a chance of 1 in 2**40 of being undetected.
//
// These properties are achieved by expanding every group of 3 (non checksum) characters into
// 4 GF(32) symbols, over which a cyclic code is defined.

/*
 * Interprets c as 8 groups of 5 bits which are the coefficients of a degree 8 polynomial over GF(32),
 * multiplies that polynomial by x, computes its remainder modulo a generator, and adds the constant term val.
 *
 * This generator is G(x) = x^8 + {30}x^7 + {23}x^6 + {15}x^5 + {14}x^4 + {10}x^3 + {6}x^2 + {12}x + {9}.
 * It is chosen to define an cyclic error detecting code which is selected by:
 * - Starting from all BCH codes over GF(32) of degree 8 and below, which by construction guarantee detecting
 *   3 errors in windows up to 19000 symbols.
 * - Taking all those generators, and for degree 7 ones, extend them to degree 8 by adding all degree-1 factors.
 * - Selecting just the set of generators that guarantee detecting 4 errors in a window of length 512.
 * - Selecting one of those with best worst-case behavior for 5 errors in windows of length up to 512.
 *
 * The generator and the constants to implement it can be verified using this Sage code:
 *   B = GF(2) # Binary field
 *   BP.<b> = B[] # Polynomials over the binary field
 *   F_mod = b**5 + b**3 + 1
 *   F.<f> = GF(32, modulus=F_mod, repr='int') # GF(32) definition
 *   FP.<x> = F[] # Polynomials over GF(32)
 *   E_mod = x**3 + x + F.fetch_int(8)
 *   E.<e> = F.extension(E_mod) # Extension field definition
 *   alpha = e**2743 # Choice of an element in extension field
 *   for p in divisors(E.order() - 1): # Verify alpha has order 32767.
 *       assert((alpha**p == 1) == (p % 32767 == 0))
 *   G = lcm([(alpha**i).minpoly() for i in [1056,1057,1058]] + [x + 1])
 *   print(G) # Print out the generator
 *   for i in [1,2,4,8,16]: # Print out {1,2,4,8,16}*(G mod x^8), packed in hex integers.
 *       v = 0
 *       for coef in reversed((F.fetch_int(i)*(G % x**8)).coefficients(sparse=True)):
 *           v = v*32 + coef.integer_representation()
 *       print("0x%x" % v)
 */
uint64_t PolyMod(uint64_t c, int val)
{
    uint8_t c0 = c >> 35;
    c = ((c & 0x7ffffffff) << 5) ^ val;
    if (c0 & 1) c ^= 0xf5dee51989;
    if (c0 & 2) c ^= 0xa9fdca3312;
    if (c0 & 4) c ^= 0x1bab10e32d;
    if (c0 & 8) c ^= 0x3706b1677a;
    if (c0 & 16) c ^= 0x644d626ffd;
    return c;
}

std::string DescriptorChecksum(const Span<const char>& span)
{
    /** A character set designed such that:
     *  - The most common 'unprotected' descriptor characters (hex, keypaths) are in the first group of 32.
     *  - Case errors cause an offset that's a multiple of 32.
     *  - As many alphabetic characters are in the same group (while following the above restrictions).
     *
     * If p(x) gives the position of a character c in this character set, every group of 3 characters
     * (a,b,c) is encoded as the 4 symbols (p(a) & 31, p(b) & 31, p(c) & 31, (p(a) / 32) + 3 * (p(b) / 32) + 9 * (p(c) / 32).
     * This means that changes that only affect the lower 5 bits of the position, or only the higher 2 bits, will just
     * affect a single symbol.
     *
     * As a result, within-group-of-32 errors count as 1 symbol, as do cross-group errors that don't affect
     * the position within the groups.
     */
    static std::string INPUT_CHARSET =
        "0123456789()[],'/*abcdefgh@:$%{}"
        "IJKLMNOPQRSTUVWXYZ&+-.;<=>?!^_|~"
        "ijklmnopqrstuvwxyzABCDEFGH`#\"\\ ";

    /** The character set for the checksum itself (same as bech32). */
    static std::string CHECKSUM_CHARSET = "qpzry9x8gf2tvdw0s3jn54khce6mua7l";

    uint64_t c = 1;
    int cls = 0;
    int clscount = 0;
    for (auto ch : span) {
        auto pos = INPUT_CHARSET.find(ch);
        if (pos == std::string::npos) return "";
        c = PolyMod(c, pos & 31); // Emit a symbol for the position inside the group, for every character.
        cls = cls * 3 + (pos >> 5); // Accumulate the group numbers
        if (++clscount == 3) {
            // Emit an extra symbol representing the group numbers, for every 3 characters.
            c = PolyMod(c, cls);
            cls = 0;
            clscount = 0;
        }
    }
    if (clscount > 0) c = PolyMod(c, cls);
    for (int j = 0; j < 8; ++j) c = PolyMod(c, 0); // Shift further to determine the checksum.
    c ^= 1; // Prevent appending zeroes from not affecting the checksum.

    std::string ret(8, ' ');
    for (int j = 0; j < 8; ++j) ret[j] = CHECKSUM_CHARSET[(c >> (5 * (7 - j))) & 31];
    return ret;
}

std::string AddChecksum(const std::string& str) { return str + "#" + DescriptorChecksum(MakeSpan(str)); }

////////////////////////////////////////////////////////////////////////////
// Internal representation                                                //
////////////////////////////////////////////////////////////////////////////

typedef std::vector<uint32_t> KeyPath;

/** Interface for public key objects in descriptors. */
struct PubkeyProvider
{
    virtual ~PubkeyProvider() = default;

    /** Derive a public key. If key==nullptr, only info is desired. */
    virtual bool GetPubKey(int pos, const SigningProvider& arg, CPubKey* key, KeyOriginInfo& info) const = 0;

    /** Whether this represent multiple public keys at different positions. */
    virtual bool IsRange() const = 0;

    /** Get the size of the generated public key(s) in bytes (33 or 65). */
    virtual size_t GetSize() const = 0;

    /** Get the descriptor string form. */
    virtual std::string ToString() const = 0;

    /** Get the descriptor string form including private data (if available in arg). */
    virtual bool ToPrivateString(const SigningProvider& arg, std::string& out) const = 0;
};

class OriginPubkeyProvider final : public PubkeyProvider
{
    KeyOriginInfo m_origin;
    std::unique_ptr<PubkeyProvider> m_provider;

    std::string OriginString() const
    {
        return HexStr(std::begin(m_origin.fingerprint), std::end(m_origin.fingerprint)) + FormatHDKeypath(m_origin.path);
    }

public:
    OriginPubkeyProvider(KeyOriginInfo info, std::unique_ptr<PubkeyProvider> provider) : m_origin(std::move(info)), m_provider(std::move(provider)) {}
    bool GetPubKey(int pos, const SigningProvider& arg, CPubKey* key, KeyOriginInfo& info) const override
    {
        if (!m_provider->GetPubKey(pos, arg, key, info)) return false;
        std::copy(std::begin(m_origin.fingerprint), std::end(m_origin.fingerprint), info.fingerprint);
        info.path.insert(info.path.begin(), m_origin.path.begin(), m_origin.path.end());
        return true;
    }
    bool IsRange() const override { return m_provider->IsRange(); }
    size_t GetSize() const override { return m_provider->GetSize(); }
    std::string ToString() const override { return "[" + OriginString() + "]" + m_provider->ToString(); }
    bool ToPrivateString(const SigningProvider& arg, std::string& ret) const override
    {
        std::string sub;
        if (!m_provider->ToPrivateString(arg, sub)) return false;
        ret = "[" + OriginString() + "]" + std::move(sub);
        return true;
    }
};

/** An object representing a parsed constant public key in a descriptor. */
class ConstPubkeyProvider final : public PubkeyProvider
{
    CPubKey m_pubkey;

public:
    ConstPubkeyProvider(const CPubKey& pubkey) : m_pubkey(pubkey) {}
    bool GetPubKey(int pos, const SigningProvider& arg, CPubKey* key, KeyOriginInfo& info) const override
    {
        if (key) *key = m_pubkey;
        info.path.clear();
        CKeyID keyid = m_pubkey.GetID();
        std::copy(keyid.begin(), keyid.begin() + sizeof(info.fingerprint), info.fingerprint);
        return true;
    }
    bool IsRange() const override { return false; }
    size_t GetSize() const override { return m_pubkey.size(); }
    std::string ToString() const override { return HexStr(m_pubkey.begin(), m_pubkey.end()); }
    bool ToPrivateString(const SigningProvider& arg, std::string& ret) const override
    {
        CKey key;
        if (!arg.GetKey(m_pubkey.GetID(), key)) return false;
        ret = EncodeSecret(key);
        return true;
    }
};

enum class DeriveType {
    NO,
    UNHARDENED,
    HARDENED,
};

/** An object representing a parsed extended public key in a descriptor. */
class BIP32PubkeyProvider final : public PubkeyProvider
{
    CExtPubKey m_extkey;
    KeyPath m_path;
    DeriveType m_derive;

    bool GetExtKey(const SigningProvider& arg, CExtKey& ret) const
    {
        CKey key;
        if (!arg.GetKey(m_extkey.pubkey.GetID(), key)) return false;
        ret.nDepth = m_extkey.nDepth;
        std::copy(m_extkey.vchFingerprint, m_extkey.vchFingerprint + sizeof(ret.vchFingerprint), ret.vchFingerprint);
        ret.nChild = m_extkey.nChild;
        ret.chaincode = m_extkey.chaincode;
        ret.key = key;
        return true;
    }

    bool IsHardened() const
    {
        if (m_derive == DeriveType::HARDENED) return true;
        for (auto entry : m_path) {
            if (entry >> 31) return true;
        }
        return false;
    }

public:
    BIP32PubkeyProvider(const CExtPubKey& extkey, KeyPath path, DeriveType derive) : m_extkey(extkey), m_path(std::move(path)), m_derive(derive) {}
    bool IsRange() const override { return m_derive != DeriveType::NO; }
    size_t GetSize() const override { return 33; }
    bool GetPubKey(int pos, const SigningProvider& arg, CPubKey* key, KeyOriginInfo& info) const override
    {
        if (key) {
            if (IsHardened()) {
                CExtKey extkey;
                if (!GetExtKey(arg, extkey)) return false;
                for (auto entry : m_path) {
                    extkey.Derive(extkey, entry);
                }
                if (m_derive == DeriveType::UNHARDENED) extkey.Derive(extkey, pos);
                if (m_derive == DeriveType::HARDENED) extkey.Derive(extkey, pos | 0x80000000UL);
                *key = extkey.Neuter().pubkey;
            } else {
                // TODO: optimize by caching
                CExtPubKey extkey = m_extkey;
                for (auto entry : m_path) {
                    extkey.Derive(extkey, entry);
                }
                if (m_derive == DeriveType::UNHARDENED) extkey.Derive(extkey, pos);
                assert(m_derive != DeriveType::HARDENED);
                *key = extkey.pubkey;
            }
        }
        CKeyID keyid = m_extkey.pubkey.GetID();
        std::copy(keyid.begin(), keyid.begin() + sizeof(info.fingerprint), info.fingerprint);
        info.path = m_path;
        if (m_derive == DeriveType::UNHARDENED) info.path.push_back((uint32_t)pos);
        if (m_derive == DeriveType::HARDENED) info.path.push_back(((uint32_t)pos) | 0x80000000L);
        return true;
    }
    std::string ToString() const override
    {
        std::string ret = EncodeExtPubKey(m_extkey) + FormatHDKeypath(m_path);
        if (IsRange()) {
            ret += "/*";
            if (m_derive == DeriveType::HARDENED) ret += '\'';
        }
        return ret;
    }
    bool ToPrivateString(const SigningProvider& arg, std::string& out) const override
    {
        CExtKey key;
        if (!GetExtKey(arg, key)) return false;
        out = EncodeExtKey(key) + FormatHDKeypath(m_path);
        if (IsRange()) {
            out += "/*";
            if (m_derive == DeriveType::HARDENED) out += '\'';
        }
        return true;
    }
};

/** Base class for all Descriptor implementations. */
class DescriptorImpl : public Descriptor
{
    //! Public key arguments for this descriptor (size 1 for PK, PKH, WPKH; any size of Multisig).
    const std::vector<std::unique_ptr<PubkeyProvider>> m_pubkey_args;
    //! The sub-descriptor argument (nullptr for everything but SH and WSH).
    const std::unique_ptr<DescriptorImpl> m_script_arg;
    //! The string name of the descriptor function.
    const std::string m_name;

protected:
    //! Return a serialization of anything except pubkey and script arguments, to be prepended to those.
    virtual std::string ToStringExtra() const { return ""; }

    /** A helper function to construct the scripts for this descriptor.
     *
     *  This function is invoked once for every CScript produced by evaluating
     *  m_script_arg, or just once in case m_script_arg is nullptr.

     *  @param pubkeys The evaluations of the m_pubkey_args field.
     *  @param script The evaluation of m_script_arg (or nullptr when m_script_arg is nullptr).
     *  @param out A FlatSigningProvider to put scripts or public keys in that are necessary to the solver.
     *             The script arguments to this function are automatically added, as is the origin info of the provided pubkeys.
     *  @return A vector with scriptPubKeys for this descriptor.
     */
    virtual std::vector<CScript> MakeScripts(const std::vector<CPubKey>& pubkeys, const CScript* script, FlatSigningProvider& out) const = 0;

public:
    DescriptorImpl(std::vector<std::unique_ptr<PubkeyProvider>> pubkeys, std::unique_ptr<DescriptorImpl> script, const std::string& name) : m_pubkey_args(std::move(pubkeys)), m_script_arg(std::move(script)), m_name(name) {}

    bool IsSolvable() const override
    {
        if (m_script_arg) {
            if (!m_script_arg->IsSolvable()) return false;
        }
        return true;
    }

    bool IsRange() const final
    {
        for (const auto& pubkey : m_pubkey_args) {
            if (pubkey->IsRange()) return true;
        }
        if (m_script_arg) {
            if (m_script_arg->IsRange()) return true;
        }
        return false;
    }
<<<<<<< HEAD
};

CScript P2PKHGetScript(const CPubKey& pubkey) { return GetScriptForDestination(PKHash(pubkey)); }
CScript P2PKGetScript(const CPubKey& pubkey) { return GetScriptForRawPubKey(pubkey); }
CScript P2WPKHGetScript(const CPubKey& pubkey) { return GetScriptForDestination(WitnessV0KeyHash(pubkey.GetID())); }

/** A parsed multi(...) descriptor. */
class MultisigDescriptor : public Descriptor
{
    int m_threshold;
    std::vector<std::unique_ptr<PubkeyProvider>> m_providers;

public:
    MultisigDescriptor(int threshold, std::vector<std::unique_ptr<PubkeyProvider>> providers) : m_threshold(threshold), m_providers(std::move(providers)) {}
=======
>>>>>>> 519b0bc5

    bool ToStringHelper(const SigningProvider* arg, std::string& out, bool priv) const
    {
        std::string extra = ToStringExtra();
        size_t pos = extra.size() > 0 ? 1 : 0;
        std::string ret = m_name + "(" + extra;
        for (const auto& pubkey : m_pubkey_args) {
            if (pos++) ret += ",";
            std::string tmp;
            if (priv) {
                if (!pubkey->ToPrivateString(*arg, tmp)) return false;
            } else {
                tmp = pubkey->ToString();
            }
            ret += std::move(tmp);
        }
        if (m_script_arg) {
            if (pos++) ret += ",";
            std::string tmp;
            if (!m_script_arg->ToStringHelper(arg, tmp, priv)) return false;
            ret += std::move(tmp);
        }
        out = std::move(ret) + ")";
        return true;
    }

    std::string ToString() const final
    {
        std::string ret;
        ToStringHelper(nullptr, ret, false);
        return AddChecksum(ret);
    }

    bool ToPrivateString(const SigningProvider& arg, std::string& out) const override final
    {
        bool ret = ToStringHelper(&arg, out, true);
        out = AddChecksum(out);
        return ret;
    }

    bool ExpandHelper(int pos, const SigningProvider& arg, Span<const unsigned char>* cache_read, std::vector<CScript>& output_scripts, FlatSigningProvider& out, std::vector<unsigned char>* cache_write) const
    {
        std::vector<std::pair<CPubKey, KeyOriginInfo>> entries;
        entries.reserve(m_pubkey_args.size());

        // Construct temporary data in `entries` and `subscripts`, to avoid producing output in case of failure.
        for (const auto& p : m_pubkey_args) {
            entries.emplace_back();
            if (!p->GetPubKey(pos, arg, cache_read ? nullptr : &entries.back().first, entries.back().second)) return false;
            if (cache_read) {
                // Cached expanded public key exists, use it.
                if (cache_read->size() == 0) return false;
                bool compressed = ((*cache_read)[0] == 0x02 || (*cache_read)[0] == 0x03) && cache_read->size() >= 33;
                bool uncompressed = ((*cache_read)[0] == 0x04) && cache_read->size() >= 65;
                if (!(compressed || uncompressed)) return false;
                CPubKey pubkey(cache_read->begin(), cache_read->begin() + (compressed ? 33 : 65));
                entries.back().first = pubkey;
                *cache_read = cache_read->subspan(compressed ? 33 : 65);
            }
            if (cache_write) {
                cache_write->insert(cache_write->end(), entries.back().first.begin(), entries.back().first.end());
            }
        }
        std::vector<CScript> subscripts;
        if (m_script_arg) {
            FlatSigningProvider subprovider;
            if (!m_script_arg->ExpandHelper(pos, arg, cache_read, subscripts, subprovider, cache_write)) return false;
            out = Merge(out, subprovider);
        }

        std::vector<CPubKey> pubkeys;
        pubkeys.reserve(entries.size());
        for (auto& entry : entries) {
            pubkeys.push_back(entry.first);
            out.origins.emplace(entry.first.GetID(), std::move(entry.second));
        }
        if (m_script_arg) {
            for (const auto& subscript : subscripts) {
                out.scripts.emplace(CScriptID(subscript), subscript);
                std::vector<CScript> addscripts = MakeScripts(pubkeys, &subscript, out);
                for (auto& addscript : addscripts) {
                    output_scripts.push_back(std::move(addscript));
                }
            }
        } else {
            output_scripts = MakeScripts(pubkeys, nullptr, out);
        }
        return true;
    }

    bool Expand(int pos, const SigningProvider& provider, std::vector<CScript>& output_scripts, FlatSigningProvider& out, std::vector<unsigned char>* cache = nullptr) const final
    {
        return ExpandHelper(pos, provider, nullptr, output_scripts, out, cache);
    }

    bool ExpandFromCache(int pos, const std::vector<unsigned char>& cache, std::vector<CScript>& output_scripts, FlatSigningProvider& out) const final
    {
        Span<const unsigned char> span = MakeSpan(cache);
        return ExpandHelper(pos, DUMMY_SIGNING_PROVIDER, &span, output_scripts, out, nullptr) && span.size() == 0;
    }
};

<<<<<<< HEAD
CScript ConvertP2SH(const CScript& script) { return GetScriptForDestination(ScriptHash(script)); }
CScript ConvertP2WSH(const CScript& script) { return GetScriptForDestination(WitnessV0ScriptHash(script)); }
=======
/** Construct a vector with one element, which is moved into it. */
template<typename T>
std::vector<T> Singleton(T elem)
{
    std::vector<T> ret;
    ret.emplace_back(std::move(elem));
    return ret;
}
>>>>>>> 519b0bc5

/** A parsed addr(A) descriptor. */
class AddressDescriptor final : public DescriptorImpl
{
    const CTxDestination m_destination;
protected:
    std::string ToStringExtra() const override { return EncodeDestination(m_destination); }
    std::vector<CScript> MakeScripts(const std::vector<CPubKey>&, const CScript*, FlatSigningProvider&) const override { return Singleton(GetScriptForDestination(m_destination)); }
public:
    AddressDescriptor(CTxDestination destination) : DescriptorImpl({}, {}, "addr"), m_destination(std::move(destination)) {}
    bool IsSolvable() const final { return false; }
};

/** A parsed raw(H) descriptor. */
class RawDescriptor final : public DescriptorImpl
{
    const CScript m_script;
protected:
    std::string ToStringExtra() const override { return HexStr(m_script.begin(), m_script.end()); }
    std::vector<CScript> MakeScripts(const std::vector<CPubKey>&, const CScript*, FlatSigningProvider&) const override { return Singleton(m_script); }
public:
    RawDescriptor(CScript script) : DescriptorImpl({}, {}, "raw"), m_script(std::move(script)) {}
    bool IsSolvable() const final { return false; }
};

/** A parsed pk(P) descriptor. */
class PKDescriptor final : public DescriptorImpl
{
protected:
    std::vector<CScript> MakeScripts(const std::vector<CPubKey>& keys, const CScript*, FlatSigningProvider&) const override { return Singleton(GetScriptForRawPubKey(keys[0])); }
public:
    PKDescriptor(std::unique_ptr<PubkeyProvider> prov) : DescriptorImpl(Singleton(std::move(prov)), {}, "pk") {}
};

/** A parsed pkh(P) descriptor. */
class PKHDescriptor final : public DescriptorImpl
{
protected:
    std::vector<CScript> MakeScripts(const std::vector<CPubKey>& keys, const CScript*, FlatSigningProvider& out) const override
    {
        CKeyID id = keys[0].GetID();
        out.pubkeys.emplace(id, keys[0]);
        return Singleton(GetScriptForDestination(id));
    }
public:
    PKHDescriptor(std::unique_ptr<PubkeyProvider> prov) : DescriptorImpl(Singleton(std::move(prov)), {}, "pkh") {}
};

/** A parsed wpkh(P) descriptor. */
class WPKHDescriptor final : public DescriptorImpl
{
protected:
    std::vector<CScript> MakeScripts(const std::vector<CPubKey>& keys, const CScript*, FlatSigningProvider& out) const override
    {
<<<<<<< HEAD
        CPubKey key;
        KeyOriginInfo info;
        if (!m_provider->GetPubKey(pos, arg, key, info)) return false;
        CKeyID keyid = key.GetID();
        {
            CScript p2pk = GetScriptForRawPubKey(key);
            CScript p2pkh = GetScriptForDestination(PKHash(keyid));
            output_scripts = std::vector<CScript>{std::move(p2pk), std::move(p2pkh)};
            out.pubkeys.emplace(keyid, key);
            out.origins.emplace(keyid, std::move(info));
        }
        if (key.IsCompressed()) {
            CScript p2wpkh = GetScriptForDestination(WitnessV0KeyHash(keyid));
            CScriptID p2wpkh_id(p2wpkh);
            CScript p2sh_p2wpkh = GetScriptForDestination(ScriptHash(p2wpkh_id));
            out.scripts.emplace(p2wpkh_id, p2wpkh);
            output_scripts.push_back(std::move(p2wpkh));
            output_scripts.push_back(std::move(p2sh_p2wpkh));
=======
        CKeyID id = keys[0].GetID();
        out.pubkeys.emplace(id, keys[0]);
        return Singleton(GetScriptForDestination(WitnessV0KeyHash(id)));
    }
public:
    WPKHDescriptor(std::unique_ptr<PubkeyProvider> prov) : DescriptorImpl(Singleton(std::move(prov)), {}, "wpkh") {}
};

/** A parsed combo(P) descriptor. */
class ComboDescriptor final : public DescriptorImpl
{
protected:
    std::vector<CScript> MakeScripts(const std::vector<CPubKey>& keys, const CScript*, FlatSigningProvider& out) const override
    {
        std::vector<CScript> ret;
        CKeyID id = keys[0].GetID();
        out.pubkeys.emplace(id, keys[0]);
        ret.emplace_back(GetScriptForRawPubKey(keys[0])); // P2PK
        ret.emplace_back(GetScriptForDestination(id)); // P2PKH
        if (keys[0].IsCompressed()) {
            CScript p2wpkh = GetScriptForDestination(WitnessV0KeyHash(id));
            out.scripts.emplace(CScriptID(p2wpkh), p2wpkh);
            ret.emplace_back(p2wpkh);
            ret.emplace_back(GetScriptForDestination(CScriptID(p2wpkh))); // P2SH-P2WPKH
>>>>>>> 519b0bc5
        }
        return ret;
    }
public:
    ComboDescriptor(std::unique_ptr<PubkeyProvider> prov) : DescriptorImpl(Singleton(std::move(prov)), {}, "combo") {}
};

/** A parsed multi(...) descriptor. */
class MultisigDescriptor final : public DescriptorImpl
{
    const int m_threshold;
protected:
    std::string ToStringExtra() const override { return strprintf("%i", m_threshold); }
    std::vector<CScript> MakeScripts(const std::vector<CPubKey>& keys, const CScript*, FlatSigningProvider&) const override { return Singleton(GetScriptForMultisig(m_threshold, keys)); }
public:
    MultisigDescriptor(int threshold, std::vector<std::unique_ptr<PubkeyProvider>> providers) : DescriptorImpl(std::move(providers), {}, "multi"), m_threshold(threshold) {}
};

/** A parsed sh(...) descriptor. */
class SHDescriptor final : public DescriptorImpl
{
protected:
    std::vector<CScript> MakeScripts(const std::vector<CPubKey>&, const CScript* script, FlatSigningProvider&) const override { return Singleton(GetScriptForDestination(CScriptID(*script))); }
public:
    SHDescriptor(std::unique_ptr<DescriptorImpl> desc) : DescriptorImpl({}, std::move(desc), "sh") {}
};

/** A parsed wsh(...) descriptor. */
class WSHDescriptor final : public DescriptorImpl
{
protected:
    std::vector<CScript> MakeScripts(const std::vector<CPubKey>&, const CScript* script, FlatSigningProvider&) const override { return Singleton(GetScriptForDestination(WitnessV0ScriptHash(*script))); }
public:
    WSHDescriptor(std::unique_ptr<DescriptorImpl> desc) : DescriptorImpl({}, std::move(desc), "wsh") {}
};

////////////////////////////////////////////////////////////////////////////
// Parser                                                                 //
////////////////////////////////////////////////////////////////////////////

enum class ParseScriptContext {
    TOP,
    P2SH,
    P2WSH,
};

/** Parse a constant. If successful, sp is updated to skip the constant and return true. */
bool Const(const std::string& str, Span<const char>& sp)
{
    if ((size_t)sp.size() >= str.size() && std::equal(str.begin(), str.end(), sp.begin())) {
        sp = sp.subspan(str.size());
        return true;
    }
    return false;
}

/** Parse a function call. If successful, sp is updated to be the function's argument(s). */
bool Func(const std::string& str, Span<const char>& sp)
{
    if ((size_t)sp.size() >= str.size() + 2 && sp[str.size()] == '(' && sp[sp.size() - 1] == ')' && std::equal(str.begin(), str.end(), sp.begin())) {
        sp = sp.subspan(str.size() + 1, sp.size() - str.size() - 2);
        return true;
    }
    return false;
}

/** Return the expression that sp begins with, and update sp to skip it. */
Span<const char> Expr(Span<const char>& sp)
{
    int level = 0;
    auto it = sp.begin();
    while (it != sp.end()) {
        if (*it == '(') {
            ++level;
        } else if (level && *it == ')') {
            --level;
        } else if (level == 0 && (*it == ')' || *it == ',')) {
            break;
        }
        ++it;
    }
    Span<const char> ret = sp.first(it - sp.begin());
    sp = sp.subspan(it - sp.begin());
    return ret;
}

/** Split a string on every instance of sep, returning a vector. */
std::vector<Span<const char>> Split(const Span<const char>& sp, char sep)
{
    std::vector<Span<const char>> ret;
    auto it = sp.begin();
    auto start = it;
    while (it != sp.end()) {
        if (*it == sep) {
            ret.emplace_back(start, it);
            start = it + 1;
        }
        ++it;
    }
    ret.emplace_back(start, it);
    return ret;
}

/** Parse a key path, being passed a split list of elements (the first element is ignored). */
NODISCARD bool ParseKeyPath(const std::vector<Span<const char>>& split, KeyPath& out)
{
    for (size_t i = 1; i < split.size(); ++i) {
        Span<const char> elem = split[i];
        bool hardened = false;
        if (elem.size() > 0 && (elem[elem.size() - 1] == '\'' || elem[elem.size() - 1] == 'h')) {
            elem = elem.first(elem.size() - 1);
            hardened = true;
        }
        uint32_t p;
        if (!ParseUInt32(std::string(elem.begin(), elem.end()), &p) || p > 0x7FFFFFFFUL) return false;
        out.push_back(p | (((uint32_t)hardened) << 31));
    }
    return true;
}

/** Parse a public key that excludes origin information. */
std::unique_ptr<PubkeyProvider> ParsePubkeyInner(const Span<const char>& sp, bool permit_uncompressed, FlatSigningProvider& out)
{
    auto split = Split(sp, '/');
    std::string str(split[0].begin(), split[0].end());
    if (split.size() == 1) {
        if (IsHex(str)) {
            std::vector<unsigned char> data = ParseHex(str);
            CPubKey pubkey(data);
            if (pubkey.IsFullyValid() && (permit_uncompressed || pubkey.IsCompressed())) return MakeUnique<ConstPubkeyProvider>(pubkey);
        }
        CKey key = DecodeSecret(str);
        if (key.IsValid() && (permit_uncompressed || key.IsCompressed())) {
            CPubKey pubkey = key.GetPubKey();
            out.keys.emplace(pubkey.GetID(), key);
            return MakeUnique<ConstPubkeyProvider>(pubkey);
        }
    }
    CExtKey extkey = DecodeExtKey(str);
    CExtPubKey extpubkey = DecodeExtPubKey(str);
    if (!extkey.key.IsValid() && !extpubkey.pubkey.IsValid()) return nullptr;
    KeyPath path;
    DeriveType type = DeriveType::NO;
    if (split.back() == MakeSpan("*").first(1)) {
        split.pop_back();
        type = DeriveType::UNHARDENED;
    } else if (split.back() == MakeSpan("*'").first(2) || split.back() == MakeSpan("*h").first(2)) {
        split.pop_back();
        type = DeriveType::HARDENED;
    }
    if (!ParseKeyPath(split, path)) return nullptr;
    if (extkey.key.IsValid()) {
        extpubkey = extkey.Neuter();
        out.keys.emplace(extpubkey.pubkey.GetID(), extkey.key);
    }
    return MakeUnique<BIP32PubkeyProvider>(extpubkey, std::move(path), type);
}

/** Parse a public key including origin information (if enabled). */
std::unique_ptr<PubkeyProvider> ParsePubkey(const Span<const char>& sp, bool permit_uncompressed, FlatSigningProvider& out)
{
    auto origin_split = Split(sp, ']');
    if (origin_split.size() > 2) return nullptr;
    if (origin_split.size() == 1) return ParsePubkeyInner(origin_split[0], permit_uncompressed, out);
    if (origin_split[0].size() < 1 || origin_split[0][0] != '[') return nullptr;
    auto slash_split = Split(origin_split[0].subspan(1), '/');
    if (slash_split[0].size() != 8) return nullptr;
    std::string fpr_hex = std::string(slash_split[0].begin(), slash_split[0].end());
    if (!IsHex(fpr_hex)) return nullptr;
    auto fpr_bytes = ParseHex(fpr_hex);
    KeyOriginInfo info;
    static_assert(sizeof(info.fingerprint) == 4, "Fingerprint must be 4 bytes");
    assert(fpr_bytes.size() == 4);
    std::copy(fpr_bytes.begin(), fpr_bytes.end(), info.fingerprint);
    if (!ParseKeyPath(slash_split, info.path)) return nullptr;
    auto provider = ParsePubkeyInner(origin_split[1], permit_uncompressed, out);
    if (!provider) return nullptr;
    return MakeUnique<OriginPubkeyProvider>(std::move(info), std::move(provider));
}

/** Parse a script in a particular context. */
std::unique_ptr<DescriptorImpl> ParseScript(Span<const char>& sp, ParseScriptContext ctx, FlatSigningProvider& out)
{
    auto expr = Expr(sp);
    if (Func("pk", expr)) {
        auto pubkey = ParsePubkey(expr, ctx != ParseScriptContext::P2WSH, out);
        if (!pubkey) return nullptr;
        return MakeUnique<PKDescriptor>(std::move(pubkey));
    }
    if (Func("pkh", expr)) {
        auto pubkey = ParsePubkey(expr, ctx != ParseScriptContext::P2WSH, out);
        if (!pubkey) return nullptr;
        return MakeUnique<PKHDescriptor>(std::move(pubkey));
    }
    if (ctx == ParseScriptContext::TOP && Func("combo", expr)) {
        auto pubkey = ParsePubkey(expr, true, out);
        if (!pubkey) return nullptr;
        return MakeUnique<ComboDescriptor>(std::move(pubkey));
    }
    if (Func("multi", expr)) {
        auto threshold = Expr(expr);
        uint32_t thres;
        std::vector<std::unique_ptr<PubkeyProvider>> providers;
        if (!ParseUInt32(std::string(threshold.begin(), threshold.end()), &thres)) return nullptr;
        size_t script_size = 0;
        while (expr.size()) {
            if (!Const(",", expr)) return nullptr;
            auto arg = Expr(expr);
            auto pk = ParsePubkey(arg, ctx != ParseScriptContext::P2WSH, out);
            if (!pk) return nullptr;
            script_size += pk->GetSize() + 1;
            providers.emplace_back(std::move(pk));
        }
        if (providers.size() < 1 || providers.size() > 16 || thres < 1 || thres > providers.size()) return nullptr;
        if (ctx == ParseScriptContext::TOP) {
            if (providers.size() > 3) return nullptr; // Not more than 3 pubkeys for raw multisig
        }
        if (ctx == ParseScriptContext::P2SH) {
            if (script_size + 3 > 520) return nullptr; // Enforce P2SH script size limit
        }
        return MakeUnique<MultisigDescriptor>(thres, std::move(providers));
    }
    if (ctx != ParseScriptContext::P2WSH && Func("wpkh", expr)) {
        auto pubkey = ParsePubkey(expr, false, out);
        if (!pubkey) return nullptr;
        return MakeUnique<WPKHDescriptor>(std::move(pubkey));
    }
    if (ctx == ParseScriptContext::TOP && Func("sh", expr)) {
        auto desc = ParseScript(expr, ParseScriptContext::P2SH, out);
        if (!desc || expr.size()) return nullptr;
        return MakeUnique<SHDescriptor>(std::move(desc));
    }
    if (ctx != ParseScriptContext::P2WSH && Func("wsh", expr)) {
        auto desc = ParseScript(expr, ParseScriptContext::P2WSH, out);
        if (!desc || expr.size()) return nullptr;
        return MakeUnique<WSHDescriptor>(std::move(desc));
    }
    if (ctx == ParseScriptContext::TOP && Func("addr", expr)) {
        CTxDestination dest = DecodeDestination(std::string(expr.begin(), expr.end()));
        if (!IsValidDestination(dest)) return nullptr;
        return MakeUnique<AddressDescriptor>(std::move(dest));
    }
    if (ctx == ParseScriptContext::TOP && Func("raw", expr)) {
        std::string str(expr.begin(), expr.end());
        if (!IsHex(str)) return nullptr;
        auto bytes = ParseHex(str);
        return MakeUnique<RawDescriptor>(CScript(bytes.begin(), bytes.end()));
    }
    return nullptr;
}

std::unique_ptr<PubkeyProvider> InferPubkey(const CPubKey& pubkey, ParseScriptContext, const SigningProvider& provider)
{
    std::unique_ptr<PubkeyProvider> key_provider = MakeUnique<ConstPubkeyProvider>(pubkey);
    KeyOriginInfo info;
    if (provider.GetKeyOrigin(pubkey.GetID(), info)) {
        return MakeUnique<OriginPubkeyProvider>(std::move(info), std::move(key_provider));
    }
    return key_provider;
}

std::unique_ptr<DescriptorImpl> InferScript(const CScript& script, ParseScriptContext ctx, const SigningProvider& provider)
{
    std::vector<std::vector<unsigned char>> data;
    txnouttype txntype = Solver(script, data);

    if (txntype == TX_PUBKEY) {
        CPubKey pubkey(data[0].begin(), data[0].end());
        if (pubkey.IsValid()) {
            return MakeUnique<PKDescriptor>(InferPubkey(pubkey, ctx, provider));
        }
    }
    if (txntype == TX_PUBKEYHASH) {
        uint160 hash(data[0]);
        CKeyID keyid(hash);
        CPubKey pubkey;
        if (provider.GetPubKey(keyid, pubkey)) {
            return MakeUnique<PKHDescriptor>(InferPubkey(pubkey, ctx, provider));
        }
    }
    if (txntype == TX_WITNESS_V0_KEYHASH && ctx != ParseScriptContext::P2WSH) {
        uint160 hash(data[0]);
        CKeyID keyid(hash);
        CPubKey pubkey;
        if (provider.GetPubKey(keyid, pubkey)) {
            return MakeUnique<WPKHDescriptor>(InferPubkey(pubkey, ctx, provider));
        }
    }
    if (txntype == TX_MULTISIG) {
        std::vector<std::unique_ptr<PubkeyProvider>> providers;
        for (size_t i = 1; i + 1 < data.size(); ++i) {
            CPubKey pubkey(data[i].begin(), data[i].end());
            providers.push_back(InferPubkey(pubkey, ctx, provider));
        }
        return MakeUnique<MultisigDescriptor>((int)data[0][0], std::move(providers));
    }
    if (txntype == TX_SCRIPTHASH && ctx == ParseScriptContext::TOP) {
        uint160 hash(data[0]);
        CScriptID scriptid(hash);
        CScript subscript;
        if (provider.GetCScript(scriptid, subscript)) {
            auto sub = InferScript(subscript, ParseScriptContext::P2SH, provider);
            if (sub) return MakeUnique<SHDescriptor>(std::move(sub));
        }
    }
    if (txntype == TX_WITNESS_V0_SCRIPTHASH && ctx != ParseScriptContext::P2WSH) {
        CScriptID scriptid;
        CRIPEMD160().Write(data[0].data(), data[0].size()).Finalize(scriptid.begin());
        CScript subscript;
        if (provider.GetCScript(scriptid, subscript)) {
            auto sub = InferScript(subscript, ParseScriptContext::P2WSH, provider);
            if (sub) return MakeUnique<WSHDescriptor>(std::move(sub));
        }
    }

    CTxDestination dest;
    if (ExtractDestination(script, dest)) {
        if (GetScriptForDestination(dest) == script) {
            return MakeUnique<AddressDescriptor>(std::move(dest));
        }
    }

    return MakeUnique<RawDescriptor>(script);
}


} // namespace

std::unique_ptr<Descriptor> Parse(const std::string& descriptor, FlatSigningProvider& out, bool require_checksum)
{
    Span<const char> sp(descriptor.data(), descriptor.size());

    // Checksum checks
    auto check_split = Split(sp, '#');
    if (check_split.size() > 2) return nullptr; // Multiple '#' symbols
    if (check_split.size() == 1 && require_checksum) return nullptr; // Missing checksum
    if (check_split.size() == 2) {
        if (check_split[1].size() != 8) return nullptr; // Unexpected length for checksum
        auto checksum = DescriptorChecksum(check_split[0]);
        if (checksum.empty()) return nullptr; // Invalid characters in payload
        if (!std::equal(checksum.begin(), checksum.end(), check_split[1].begin())) return nullptr; // Checksum mismatch
    }
    sp = check_split[0];

    auto ret = ParseScript(sp, ParseScriptContext::TOP, out);
    if (sp.size() == 0 && ret) return std::unique_ptr<Descriptor>(std::move(ret));
    return nullptr;
}

std::unique_ptr<Descriptor> InferDescriptor(const CScript& script, const SigningProvider& provider)
{
    return InferScript(script, ParseScriptContext::TOP, provider);
}<|MERGE_RESOLUTION|>--- conflicted
+++ resolved
@@ -362,23 +362,6 @@
         }
         return false;
     }
-<<<<<<< HEAD
-};
-
-CScript P2PKHGetScript(const CPubKey& pubkey) { return GetScriptForDestination(PKHash(pubkey)); }
-CScript P2PKGetScript(const CPubKey& pubkey) { return GetScriptForRawPubKey(pubkey); }
-CScript P2WPKHGetScript(const CPubKey& pubkey) { return GetScriptForDestination(WitnessV0KeyHash(pubkey.GetID())); }
-
-/** A parsed multi(...) descriptor. */
-class MultisigDescriptor : public Descriptor
-{
-    int m_threshold;
-    std::vector<std::unique_ptr<PubkeyProvider>> m_providers;
-
-public:
-    MultisigDescriptor(int threshold, std::vector<std::unique_ptr<PubkeyProvider>> providers) : m_threshold(threshold), m_providers(std::move(providers)) {}
-=======
->>>>>>> 519b0bc5
 
     bool ToStringHelper(const SigningProvider* arg, std::string& out, bool priv) const
     {
@@ -481,10 +464,23 @@
     }
 };
 
-<<<<<<< HEAD
+CScript P2PKHGetScript(const CPubKey& pubkey) { return GetScriptForDestination(PKHash(pubkey)); }
+CScript P2PKGetScript(const CPubKey& pubkey) { return GetScriptForRawPubKey(pubkey); }
+CScript P2WPKHGetScript(const CPubKey& pubkey) { return GetScriptForDestination(WitnessV0KeyHash(pubkey.GetID())); }
+
+/** A parsed multi(...) descriptor. */
+class MultisigDescriptor : public Descriptor
+{
+    int m_threshold;
+    std::vector<std::unique_ptr<PubkeyProvider>> m_providers;
+
+public:
+    MultisigDescriptor(int threshold, std::vector<std::unique_ptr<PubkeyProvider>> providers) : m_threshold(threshold), m_providers(std::move(providers)) {}
+};
+
 CScript ConvertP2SH(const CScript& script) { return GetScriptForDestination(ScriptHash(script)); }
 CScript ConvertP2WSH(const CScript& script) { return GetScriptForDestination(WitnessV0ScriptHash(script)); }
-=======
+
 /** Construct a vector with one element, which is moved into it. */
 template<typename T>
 std::vector<T> Singleton(T elem)
@@ -493,7 +489,6 @@
     ret.emplace_back(std::move(elem));
     return ret;
 }
->>>>>>> 519b0bc5
 
 /** A parsed addr(A) descriptor. */
 class AddressDescriptor final : public DescriptorImpl
@@ -548,26 +543,6 @@
 protected:
     std::vector<CScript> MakeScripts(const std::vector<CPubKey>& keys, const CScript*, FlatSigningProvider& out) const override
     {
-<<<<<<< HEAD
-        CPubKey key;
-        KeyOriginInfo info;
-        if (!m_provider->GetPubKey(pos, arg, key, info)) return false;
-        CKeyID keyid = key.GetID();
-        {
-            CScript p2pk = GetScriptForRawPubKey(key);
-            CScript p2pkh = GetScriptForDestination(PKHash(keyid));
-            output_scripts = std::vector<CScript>{std::move(p2pk), std::move(p2pkh)};
-            out.pubkeys.emplace(keyid, key);
-            out.origins.emplace(keyid, std::move(info));
-        }
-        if (key.IsCompressed()) {
-            CScript p2wpkh = GetScriptForDestination(WitnessV0KeyHash(keyid));
-            CScriptID p2wpkh_id(p2wpkh);
-            CScript p2sh_p2wpkh = GetScriptForDestination(ScriptHash(p2wpkh_id));
-            out.scripts.emplace(p2wpkh_id, p2wpkh);
-            output_scripts.push_back(std::move(p2wpkh));
-            output_scripts.push_back(std::move(p2sh_p2wpkh));
-=======
         CKeyID id = keys[0].GetID();
         out.pubkeys.emplace(id, keys[0]);
         return Singleton(GetScriptForDestination(WitnessV0KeyHash(id)));
@@ -592,7 +567,6 @@
             out.scripts.emplace(CScriptID(p2wpkh), p2wpkh);
             ret.emplace_back(p2wpkh);
             ret.emplace_back(GetScriptForDestination(CScriptID(p2wpkh))); // P2SH-P2WPKH
->>>>>>> 519b0bc5
         }
         return ret;
     }
