--- conflicted
+++ resolved
@@ -38,17 +38,10 @@
     AddCoins(coinsRet, dummyTransactions[0], 0);
 
     dummyTransactions[1].vout.resize(2);
-<<<<<<< HEAD
-    dummyTransactions[1].vout[0].nValue = 21 * CENT;
+    dummyTransactions[1].vout[0].nValue = 21 * COIN;
     dummyTransactions[1].vout[0].scriptPubKey = GetScriptForDestination(PKHash(key[2].GetPubKey()));
-    dummyTransactions[1].vout[1].nValue = 22 * CENT;
+    dummyTransactions[1].vout[1].nValue = 22 * COIN;
     dummyTransactions[1].vout[1].scriptPubKey = GetScriptForDestination(PKHash(key[3].GetPubKey()));
-=======
-    dummyTransactions[1].vout[0].nValue = 21 * COIN;
-    dummyTransactions[1].vout[0].scriptPubKey = GetScriptForDestination(key[2].GetPubKey().GetID());
-    dummyTransactions[1].vout[1].nValue = 22 * COIN;
-    dummyTransactions[1].vout[1].scriptPubKey = GetScriptForDestination(key[3].GetPubKey().GetID());
->>>>>>> f617e05c
     AddCoins(coinsRet, dummyTransactions[1], 0);
 
     return dummyTransactions;
