// Copyright (c) 2011-2018 The Bitcoin Core developers
// Distributed under the MIT software license, see the accompanying
// file COPYING or http://www.opensource.org/licenses/mit-license.php.

#include <chainparams.h>
#include <coins.h>
#include <consensus/consensus.h>
#include <consensus/merkle.h>
#include <consensus/tx_verify.h>
#include <consensus/validation.h>
#include <validation.h>
#include <miner.h>
#include <policy/policy.h>
#include <pubkey.h>
#include <script/standard.h>
#include <txmempool.h>
#include <uint256.h>
#include <util/system.h>
#include <util/strencodings.h>

#include <test/test_bitcoin.h>

#include <memory>

#include <boost/test/unit_test.hpp>

BOOST_FIXTURE_TEST_SUITE(miner_tests, TestingSetup)

// BOOST_CHECK_EXCEPTION predicates to check the specific validation error
class HasReason {
public:
    explicit HasReason(const std::string& reason) : m_reason(reason) {}
    bool operator() (const std::runtime_error& e) const {
        return std::string(e.what()).find(m_reason) != std::string::npos;
    };
private:
    const std::string m_reason;
};

static CFeeRate blockMinFeeRate = CFeeRate(DEFAULT_BLOCK_MIN_TX_FEE);

static BlockAssembler AssemblerForTest(const CChainParams& params) {
    BlockAssembler::Options options;

    options.nBlockMaxWeight = MAX_BLOCK_WEIGHT;
    options.blockMinFeeRate = blockMinFeeRate;
    return BlockAssembler(params, options);
}

static
struct {
    unsigned char extranonce;
    unsigned int nonce;
} blockinfo[] = {
    {4, 0xa4a3e223}, {2, 0x15c32f9e}, {1, 0x0375b547}, {1, 0x7004a8a5},
    {2, 0xce440296}, {2, 0x52cfe198}, {1, 0x77a72cd0}, {2, 0xbb5d6f84},
    {2, 0x83f30c2c}, {1, 0x48a73d5b}, {1, 0xef7dcd01}, {2, 0x6809c6c4},
    {2, 0x0883ab3c}, {1, 0x087bbbe2}, {2, 0x2104a814}, {2, 0xdffb6daa},
    {1, 0xee8a0a08}, {2, 0xba4237c1}, {1, 0xa70349dc}, {1, 0x344722bb},
    {3, 0xd6294733}, {2, 0xec9f5c94}, {2, 0xca2fbc28}, {1, 0x6ba4f406},
    {2, 0x015d4532}, {1, 0x6e119b7c}, {2, 0x43e8f314}, {2, 0x27962f38},
    {2, 0xb571b51b}, {2, 0xb36bee23}, {2, 0xd17924a8}, {2, 0x6bc212d9},
    {1, 0x630d4948}, {2, 0x9a4c4ebb}, {2, 0x554be537}, {1, 0xd63ddfc7},
    {2, 0xa10acc11}, {1, 0x759a8363}, {2, 0xfb73090d}, {1, 0xe82c6a34},
    {1, 0xe33e92d7}, {3, 0x658ef5cb}, {2, 0xba32ff22}, {5, 0x0227a10c},
    {1, 0xa9a70155}, {5, 0xd096d809}, {1, 0x37176174}, {1, 0x830b8d0f},
    {1, 0xc6e3910e}, {2, 0x823f3ca8}, {1, 0x99850849}, {1, 0x7521fb81},
    {1, 0xaacaabab}, {1, 0xd645a2eb}, {5, 0x7aea1781}, {5, 0x9d6e4b78},
    {1, 0x4ce90fd8}, {1, 0xabdc832d}, {6, 0x4a34f32a}, {2, 0xf2524c1c},
    {2, 0x1bbeb08a}, {1, 0xad47f480}, {1, 0x9f026aeb}, {1, 0x15a95049},
    {2, 0xd1cb95b2}, {2, 0xf84bbda5}, {1, 0x0fa62cd1}, {1, 0xe05f9169},
    {1, 0x78d194a9}, {5, 0x3e38147b}, {5, 0x737ba0d4}, {1, 0x63378e10},
    {1, 0x6d5f91cf}, {2, 0x88612eb8}, {2, 0xe9639484}, {1, 0xb7fabc9d},
    {2, 0x19b01592}, {1, 0x5a90dd31}, {2, 0x5bd7e028}, {2, 0x94d00323},
    {1, 0xa9b9c01a}, {1, 0x3a40de61}, {1, 0x56e7eec7}, {5, 0x859f7ef6},
    {1, 0xfd8e5630}, {1, 0x2b0c9f7f}, {1, 0xba700e26}, {1, 0x7170a408},
    {1, 0x70de86a8}, {1, 0x74d64cd5}, {1, 0x49e738a1}, {2, 0x6910b602},
    {0, 0x643c565f}, {1, 0x54264b3f}, {2, 0x97ea6396}, {2, 0x55174459},
    {2, 0x03e8779a}, {1, 0x98f34d8f}, {1, 0xc07b2b07}, {1, 0xdfe29668},
    {1, 0x3141c7c1}, {1, 0xb3b595f4}, {1, 0x735abf08}, {5, 0x623bfbce},
    {2, 0xd351e722}, {1, 0xf4ca48c9}, {1, 0x5b19c670}, {1, 0xa164bf0e},
    {2, 0xbbbeb305}, {2, 0xfe1c810a},
};

static CBlockIndex CreateBlockIndex(int nHeight)
{
    CBlockIndex index;
    index.nHeight = nHeight;
    index.pprev = chainActive.Tip();
    return index;
}

static bool TestSequenceLocks(const CTransaction &tx, int flags) EXCLUSIVE_LOCKS_REQUIRED(cs_main)
{
    LOCK(::mempool.cs);
    return CheckSequenceLocks(::mempool, tx, flags);
}

// Test suite for ancestor feerate transaction selection.
// Implemented as an additional function, rather than a separate test case,
// to allow reusing the blockchain created in CreateNewBlock_validity.
static void TestPackageSelection(const CChainParams& chainparams, const CScript& scriptPubKey, const std::vector<CTransactionRef>& txFirst) EXCLUSIVE_LOCKS_REQUIRED(cs_main, ::mempool.cs)
{
    // Test the ancestor feerate transaction selection.
    TestMemPoolEntryHelper entry;

    // Test that a medium fee transaction will be selected after a higher fee
    // rate package with a low fee rate parent.
    CMutableTransaction tx;
    tx.vin.resize(1);
    tx.vin[0].scriptSig = CScript() << OP_1;
    tx.vin[0].prevout.hash = txFirst[0]->GetHash();
    tx.vin[0].prevout.n = 0;
    tx.vout.resize(1);
    tx.vout[0].nValue = 5000000000LL - 1000;
    // This tx has a low fee: 1000 satoshis
    uint256 hashParentTx = tx.GetHash(); // save this txid for later use
    mempool.addUnchecked(entry.Fee(1000).Time(GetTime()).SpendsCoinbase(true).FromTx(tx));

    // This tx has a medium fee: 10000 satoshis
    tx.vin[0].prevout.hash = txFirst[1]->GetHash();
    tx.vout[0].nValue = 5000000000LL - 10000;
    uint256 hashMediumFeeTx = tx.GetHash();
    mempool.addUnchecked(entry.Fee(10000).Time(GetTime()).SpendsCoinbase(true).FromTx(tx));

    // This tx has a high fee, but depends on the first transaction
    tx.vin[0].prevout.hash = hashParentTx;
    tx.vout[0].nValue = 5000000000LL - 1000 - 50000; // 50k satoshi fee
    uint256 hashHighFeeTx = tx.GetHash();
    mempool.addUnchecked(entry.Fee(50000).Time(GetTime()).SpendsCoinbase(false).FromTx(tx));

    std::unique_ptr<CBlockTemplate> pblocktemplate = AssemblerForTest(chainparams).CreateNewBlock(scriptPubKey);
    BOOST_CHECK(pblocktemplate->block.vtx[1]->GetHash() == hashParentTx);
    BOOST_CHECK(pblocktemplate->block.vtx[2]->GetHash() == hashHighFeeTx);
    BOOST_CHECK(pblocktemplate->block.vtx[3]->GetHash() == hashMediumFeeTx);

    // Test that a package below the block min tx fee doesn't get included
    tx.vin[0].prevout.hash = hashHighFeeTx;
    tx.vout[0].nValue = 5000000000LL - 1000 - 50000; // 0 fee
    uint256 hashFreeTx = tx.GetHash();
    mempool.addUnchecked(entry.Fee(0).FromTx(tx));
    size_t freeTxSize = ::GetSerializeSize(tx, PROTOCOL_VERSION);

    // Calculate a fee on child transaction that will put the package just
    // below the block min tx fee (assuming 1 child tx of the same size).
    CAmount feeToUse = blockMinFeeRate.GetFee(2*freeTxSize) - 1;

    tx.vin[0].prevout.hash = hashFreeTx;
    tx.vout[0].nValue = 5000000000LL - 1000 - 50000 - feeToUse;
    uint256 hashLowFeeTx = tx.GetHash();
    mempool.addUnchecked(entry.Fee(feeToUse).FromTx(tx));
    pblocktemplate = AssemblerForTest(chainparams).CreateNewBlock(scriptPubKey);
    // Verify that the free tx and the low fee tx didn't get selected
    for (size_t i=0; i<pblocktemplate->block.vtx.size(); ++i) {
        BOOST_CHECK(pblocktemplate->block.vtx[i]->GetHash() != hashFreeTx);
        BOOST_CHECK(pblocktemplate->block.vtx[i]->GetHash() != hashLowFeeTx);
    }

    // Test that packages above the min relay fee do get included, even if one
    // of the transactions is below the min relay fee
    // Remove the low fee transaction and replace with a higher fee transaction
<<<<<<< HEAD
    mempool.removeRecursive(tx);
    tx.vout[0].nValue = tx.vout[0].nValue.GetAmount() - 2; // Now we should be just over the min relay fee
=======
    mempool.removeRecursive(CTransaction(tx));
    tx.vout[0].nValue -= 2; // Now we should be just over the min relay fee
>>>>>>> 519b0bc5
    hashLowFeeTx = tx.GetHash();
    mempool.addUnchecked(entry.Fee(feeToUse+2).FromTx(tx));
    pblocktemplate = AssemblerForTest(chainparams).CreateNewBlock(scriptPubKey);
    BOOST_CHECK(pblocktemplate->block.vtx[4]->GetHash() == hashFreeTx);
    BOOST_CHECK(pblocktemplate->block.vtx[5]->GetHash() == hashLowFeeTx);

    // Test that transaction selection properly updates ancestor fee
    // calculations as ancestor transactions get included in a block.
    // Add a 0-fee transaction that has 2 outputs.
    tx.vin[0].prevout.hash = txFirst[2]->GetHash();
    tx.vout.resize(2);
    tx.vout[0].nValue = 5000000000LL - 100000000;
    tx.vout[1].nValue = 100000000; // 1BTC output
    uint256 hashFreeTx2 = tx.GetHash();
    mempool.addUnchecked(entry.Fee(0).SpendsCoinbase(true).FromTx(tx));

    // This tx can't be mined by itself
    tx.vin[0].prevout.hash = hashFreeTx2;
    tx.vout.resize(1);
    feeToUse = blockMinFeeRate.GetFee(freeTxSize);
    tx.vout[0].nValue = 5000000000LL - 100000000 - feeToUse;
    uint256 hashLowFeeTx2 = tx.GetHash();
    mempool.addUnchecked(entry.Fee(feeToUse).SpendsCoinbase(false).FromTx(tx));
    pblocktemplate = AssemblerForTest(chainparams).CreateNewBlock(scriptPubKey);

    // Verify that this tx isn't selected.
    for (size_t i=0; i<pblocktemplate->block.vtx.size(); ++i) {
        BOOST_CHECK(pblocktemplate->block.vtx[i]->GetHash() != hashFreeTx2);
        BOOST_CHECK(pblocktemplate->block.vtx[i]->GetHash() != hashLowFeeTx2);
    }

    // This tx will be mineable, and should cause hashLowFeeTx2 to be selected
    // as well.
    tx.vin[0].prevout.n = 1;
    tx.vout[0].nValue = 100000000 - 10000; // 10k satoshi fee
    mempool.addUnchecked(entry.Fee(10000).FromTx(tx));
    pblocktemplate = AssemblerForTest(chainparams).CreateNewBlock(scriptPubKey);
    BOOST_CHECK(pblocktemplate->block.vtx[8]->GetHash() == hashLowFeeTx2);
}

// NOTE: These tests rely on CreateNewBlock doing its own self-validation!
BOOST_AUTO_TEST_CASE(CreateNewBlock_validity)
{
    // Note that by default, these tests run with size accounting enabled.
    const auto chainParams = CreateChainParams(CBaseChainParams::MAIN);
    const CChainParams& chainparams = *chainParams;
    CScript scriptPubKey = CScript() << ParseHex("04678afdb0fe5548271967f1a67130b7105cd6a828e03909a67962e0ea1f61deb649f6bc3f4cef38c4f35504e51ec112de5c384df7ba0b8d578a4c702b6bf11d5f") << OP_CHECKSIG;
    std::unique_ptr<CBlockTemplate> pblocktemplate;
    CMutableTransaction tx;
    CScript script;
    uint256 hash;
    TestMemPoolEntryHelper entry;
    entry.nFee = 11;
    entry.nHeight = 11;

    fCheckpointsEnabled = false;

    // Simple block creation, nothing special yet:
    BOOST_CHECK(pblocktemplate = AssemblerForTest(chainparams).CreateNewBlock(scriptPubKey));

    // We can't make transactions until we have inputs
    // Therefore, load 100 blocks :)
    int baseheight = 0;
    std::vector<CTransactionRef> txFirst;
    for (unsigned int i = 0; i < sizeof(blockinfo)/sizeof(*blockinfo); ++i)
    {
        CBlock *pblock = &pblocktemplate->block; // pointer for convenience
        {
            LOCK(cs_main);
            pblock->nVersion = 1;
            pblock->nTime = chainActive.Tip()->GetMedianTimePast()+1;
            CMutableTransaction txCoinbase(*pblock->vtx[0]);
            txCoinbase.nVersion = 1;
            txCoinbase.vin[0].scriptSig = CScript();
            txCoinbase.vin[0].scriptSig.push_back(blockinfo[i].extranonce);
            txCoinbase.vin[0].scriptSig.push_back(chainActive.Height());
            txCoinbase.vout.resize(1); // Ignore the (optional) segwit commitment added by CreateNewBlock (as the hardcoded nonces don't account for this)
            txCoinbase.vout[0].scriptPubKey = CScript();
            pblock->vtx[0] = MakeTransactionRef(std::move(txCoinbase));
            if (txFirst.size() == 0)
                baseheight = chainActive.Height();
            if (txFirst.size() < 4)
                txFirst.push_back(pblock->vtx[0]);
            pblock->hashMerkleRoot = BlockMerkleRoot(*pblock);
            pblock->nNonce = blockinfo[i].nonce;
        }
        std::shared_ptr<const CBlock> shared_pblock = std::make_shared<const CBlock>(*pblock);
        BOOST_CHECK(ProcessNewBlock(chainparams, shared_pblock, true, nullptr));
        pblock->hashPrevBlock = pblock->GetHash();
    }

    LOCK(cs_main);
    LOCK(::mempool.cs);

    // Just to make sure we can still make simple blocks
    BOOST_CHECK(pblocktemplate = AssemblerForTest(chainparams).CreateNewBlock(scriptPubKey));

    const CAmount BLOCKSUBSIDY = 50*COIN;
    const CAmount LOWFEE = CENT;
    const CAmount HIGHFEE = COIN;
    const CAmount HIGHERFEE = 4*COIN;

    // block sigops > limit: 1000 CHECKMULTISIG + 1
    tx.vin.resize(1);
    // NOTE: OP_NOP is used to force 20 SigOps for the CHECKMULTISIG
    tx.vin[0].scriptSig = CScript() << OP_0 << OP_0 << OP_0 << OP_NOP << OP_CHECKMULTISIG << OP_1;
    tx.vin[0].prevout.hash = txFirst[0]->GetHash();
    tx.vin[0].prevout.n = 0;
    tx.vout.resize(1);
    tx.vout[0].nValue = BLOCKSUBSIDY;
    for (unsigned int i = 0; i < 1001; ++i)
    {
        tx.vout[0].nValue = tx.vout[0].nValue.GetAmount() - LOWFEE;
        hash = tx.GetHash();
        bool spendsCoinbase = i == 0; // only first tx spends coinbase
        // If we don't set the # of sig ops in the CTxMemPoolEntry, template creation fails
        mempool.addUnchecked(entry.Fee(LOWFEE).Time(GetTime()).SpendsCoinbase(spendsCoinbase).FromTx(tx));
        tx.vin[0].prevout.hash = hash;
    }

    BOOST_CHECK_EXCEPTION(AssemblerForTest(chainparams).CreateNewBlock(scriptPubKey), std::runtime_error, HasReason("bad-blk-sigops"));
    mempool.clear();

    tx.vin[0].prevout.hash = txFirst[0]->GetHash();
    tx.vout[0].nValue = BLOCKSUBSIDY;
    for (unsigned int i = 0; i < 1001; ++i)
    {
        tx.vout[0].nValue = tx.vout[0].nValue.GetAmount() - LOWFEE;
        hash = tx.GetHash();
        bool spendsCoinbase = i == 0; // only first tx spends coinbase
        // If we do set the # of sig ops in the CTxMemPoolEntry, template creation passes
        mempool.addUnchecked(entry.Fee(LOWFEE).Time(GetTime()).SpendsCoinbase(spendsCoinbase).SigOpsCost(80).FromTx(tx));
        tx.vin[0].prevout.hash = hash;
    }
    BOOST_CHECK(pblocktemplate = AssemblerForTest(chainparams).CreateNewBlock(scriptPubKey));
    mempool.clear();

    // block size > limit
    tx.vin[0].scriptSig = CScript();
    // 18 * (520char + DROP) + OP_1 = 9433 bytes
    std::vector<unsigned char> vchData(520);
    for (unsigned int i = 0; i < 18; ++i)
        tx.vin[0].scriptSig << vchData << OP_DROP;
    tx.vin[0].scriptSig << OP_1;
    tx.vin[0].prevout.hash = txFirst[0]->GetHash();
    tx.vout[0].nValue = BLOCKSUBSIDY;
    for (unsigned int i = 0; i < 128; ++i)
    {
        tx.vout[0].nValue = tx.vout[0].nValue.GetAmount() - LOWFEE;
        hash = tx.GetHash();
        bool spendsCoinbase = i == 0; // only first tx spends coinbase
        mempool.addUnchecked(entry.Fee(LOWFEE).Time(GetTime()).SpendsCoinbase(spendsCoinbase).FromTx(tx));
        tx.vin[0].prevout.hash = hash;
    }
    BOOST_CHECK(pblocktemplate = AssemblerForTest(chainparams).CreateNewBlock(scriptPubKey));
    mempool.clear();

    // orphan in mempool, template creation fails
    hash = tx.GetHash();
    mempool.addUnchecked(entry.Fee(LOWFEE).Time(GetTime()).FromTx(tx));
    BOOST_CHECK_EXCEPTION(AssemblerForTest(chainparams).CreateNewBlock(scriptPubKey), std::runtime_error, HasReason("bad-txns-inputs-missingorspent"));
    mempool.clear();

    // child with higher feerate than parent
    tx.vin[0].scriptSig = CScript() << OP_1;
    tx.vin[0].prevout.hash = txFirst[1]->GetHash();
    tx.vout[0].nValue = BLOCKSUBSIDY-HIGHFEE;
    hash = tx.GetHash();
    mempool.addUnchecked(entry.Fee(HIGHFEE).Time(GetTime()).SpendsCoinbase(true).FromTx(tx));
    tx.vin[0].prevout.hash = hash;
    tx.vin.resize(2);
    tx.vin[1].scriptSig = CScript() << OP_1;
    tx.vin[1].prevout.hash = txFirst[0]->GetHash();
    tx.vin[1].prevout.n = 0;
    tx.vout[0].nValue = tx.vout[0].nValue.GetAmount() + BLOCKSUBSIDY - HIGHERFEE; //First txn output + fresh coinbase - new txn fee
    hash = tx.GetHash();
    mempool.addUnchecked(entry.Fee(HIGHERFEE).Time(GetTime()).SpendsCoinbase(true).FromTx(tx));
    BOOST_CHECK(pblocktemplate = AssemblerForTest(chainparams).CreateNewBlock(scriptPubKey));
    mempool.clear();

    // coinbase in mempool, template creation fails
    tx.vin.resize(1);
    tx.vin[0].prevout.SetNull();
    tx.vin[0].scriptSig = CScript() << OP_0 << OP_1;
    tx.vout[0].nValue = 0;
    hash = tx.GetHash();
    // give it a fee so it'll get mined
    mempool.addUnchecked(entry.Fee(LOWFEE).Time(GetTime()).SpendsCoinbase(false).FromTx(tx));
    // Should throw bad-cb-multiple
    BOOST_CHECK_EXCEPTION(AssemblerForTest(chainparams).CreateNewBlock(scriptPubKey), std::runtime_error, HasReason("bad-cb-multiple"));
    mempool.clear();

    // double spend txn pair in mempool, template creation fails
    tx.vin[0].prevout.hash = txFirst[0]->GetHash();
    tx.vin[0].scriptSig = CScript() << OP_1;
    tx.vout[0].nValue = BLOCKSUBSIDY-HIGHFEE;
    tx.vout[0].scriptPubKey = CScript() << OP_1;
    hash = tx.GetHash();
    mempool.addUnchecked(entry.Fee(HIGHFEE).Time(GetTime()).SpendsCoinbase(true).FromTx(tx));
    tx.vout[0].scriptPubKey = CScript() << OP_2;
    hash = tx.GetHash();
    mempool.addUnchecked(entry.Fee(HIGHFEE).Time(GetTime()).SpendsCoinbase(true).FromTx(tx));
    BOOST_CHECK_EXCEPTION(AssemblerForTest(chainparams).CreateNewBlock(scriptPubKey), std::runtime_error, HasReason("bad-txns-inputs-missingorspent"));
    mempool.clear();

    // subsidy changing
    int nHeight = chainActive.Height();
    // Create an actual 209999-long block chain (without valid blocks).
    while (chainActive.Tip()->nHeight < 209999) {
        CBlockIndex* prev = chainActive.Tip();
        CBlockIndex* next = new CBlockIndex();
        next->phashBlock = new uint256(InsecureRand256());
        pcoinsTip->SetBestBlock(next->GetBlockHash());
        next->pprev = prev;
        next->nHeight = prev->nHeight + 1;
        next->BuildSkip();
        chainActive.SetTip(next);
    }
    BOOST_CHECK(pblocktemplate = AssemblerForTest(chainparams).CreateNewBlock(scriptPubKey));
    // Extend to a 210000-long block chain.
    while (chainActive.Tip()->nHeight < 210000) {
        CBlockIndex* prev = chainActive.Tip();
        CBlockIndex* next = new CBlockIndex();
        next->phashBlock = new uint256(InsecureRand256());
        pcoinsTip->SetBestBlock(next->GetBlockHash());
        next->pprev = prev;
        next->nHeight = prev->nHeight + 1;
        next->BuildSkip();
        chainActive.SetTip(next);
    }
    BOOST_CHECK(pblocktemplate = AssemblerForTest(chainparams).CreateNewBlock(scriptPubKey));

    // invalid p2sh txn in mempool, template creation fails
    tx.vin[0].prevout.hash = txFirst[0]->GetHash();
    tx.vin[0].prevout.n = 0;
    tx.vin[0].scriptSig = CScript() << OP_1;
    tx.vout[0].nValue = BLOCKSUBSIDY-LOWFEE;
    script = CScript() << OP_0;
    tx.vout[0].scriptPubKey = GetScriptForDestination(ScriptHash(script));
    hash = tx.GetHash();
    mempool.addUnchecked(entry.Fee(LOWFEE).Time(GetTime()).SpendsCoinbase(true).FromTx(tx));
    tx.vin[0].prevout.hash = hash;
    tx.vin[0].scriptSig = CScript() << std::vector<unsigned char>(script.begin(), script.end());
    tx.vout[0].nValue = tx.vout[0].nValue.GetAmount() - LOWFEE;
    hash = tx.GetHash();
    mempool.addUnchecked(entry.Fee(LOWFEE).Time(GetTime()).SpendsCoinbase(false).FromTx(tx));
    // Should throw block-validation-failed
    BOOST_CHECK_EXCEPTION(AssemblerForTest(chainparams).CreateNewBlock(scriptPubKey), std::runtime_error, HasReason("block-validation-failed"));
    mempool.clear();

    // Delete the dummy blocks again.
    while (chainActive.Tip()->nHeight > nHeight) {
        CBlockIndex* del = chainActive.Tip();
        chainActive.SetTip(del->pprev);
        pcoinsTip->SetBestBlock(del->pprev->GetBlockHash());
        delete del->phashBlock;
        delete del;
    }

    // non-final txs in mempool
    SetMockTime(chainActive.Tip()->GetMedianTimePast()+1);
    int flags = LOCKTIME_VERIFY_SEQUENCE|LOCKTIME_MEDIAN_TIME_PAST;
    // height map
    std::vector<int> prevheights;

    // relative height locked
    tx.nVersion = 2;
    tx.vin.resize(1);
    prevheights.resize(1);
    tx.vin[0].prevout.hash = txFirst[0]->GetHash(); // only 1 transaction
    tx.vin[0].prevout.n = 0;
    tx.vin[0].scriptSig = CScript() << OP_1;
    tx.vin[0].nSequence = chainActive.Tip()->nHeight + 1; // txFirst[0] is the 2nd block
    prevheights[0] = baseheight + 1;
    tx.vout.resize(1);
    tx.vout[0].nValue = BLOCKSUBSIDY-HIGHFEE;
    tx.vout[0].scriptPubKey = CScript() << OP_1;
    tx.nLockTime = 0;
    hash = tx.GetHash();
    mempool.addUnchecked(entry.Fee(HIGHFEE).Time(GetTime()).SpendsCoinbase(true).FromTx(tx));
    BOOST_CHECK(CheckFinalTx(CTransaction(tx), flags)); // Locktime passes
    BOOST_CHECK(!TestSequenceLocks(CTransaction(tx), flags)); // Sequence locks fail
    BOOST_CHECK(SequenceLocks(CTransaction(tx), flags, &prevheights, CreateBlockIndex(chainActive.Tip()->nHeight + 2))); // Sequence locks pass on 2nd block

    // relative time locked
    tx.vin[0].prevout.hash = txFirst[1]->GetHash();
    tx.vin[0].nSequence = CTxIn::SEQUENCE_LOCKTIME_TYPE_FLAG | (((chainActive.Tip()->GetMedianTimePast()+1-chainActive[1]->GetMedianTimePast()) >> CTxIn::SEQUENCE_LOCKTIME_GRANULARITY) + 1); // txFirst[1] is the 3rd block
    prevheights[0] = baseheight + 2;
    hash = tx.GetHash();
    mempool.addUnchecked(entry.Time(GetTime()).FromTx(tx));
    BOOST_CHECK(CheckFinalTx(CTransaction(tx), flags)); // Locktime passes
    BOOST_CHECK(!TestSequenceLocks(CTransaction(tx), flags)); // Sequence locks fail

    for (int i = 0; i < CBlockIndex::nMedianTimeSpan; i++)
        chainActive.Tip()->GetAncestor(chainActive.Tip()->nHeight - i)->nTime += 512; //Trick the MedianTimePast
    BOOST_CHECK(SequenceLocks(CTransaction(tx), flags, &prevheights, CreateBlockIndex(chainActive.Tip()->nHeight + 1))); // Sequence locks pass 512 seconds later
    for (int i = 0; i < CBlockIndex::nMedianTimeSpan; i++)
        chainActive.Tip()->GetAncestor(chainActive.Tip()->nHeight - i)->nTime -= 512; //undo tricked MTP

    // absolute height locked
    tx.vin[0].prevout.hash = txFirst[2]->GetHash();
    tx.vin[0].nSequence = CTxIn::SEQUENCE_FINAL - 1;
    prevheights[0] = baseheight + 3;
    tx.nLockTime = chainActive.Tip()->nHeight + 1;
    hash = tx.GetHash();
    mempool.addUnchecked(entry.Time(GetTime()).FromTx(tx));
    BOOST_CHECK(!CheckFinalTx(CTransaction(tx), flags)); // Locktime fails
    BOOST_CHECK(TestSequenceLocks(CTransaction(tx), flags)); // Sequence locks pass
    BOOST_CHECK(IsFinalTx(CTransaction(tx), chainActive.Tip()->nHeight + 2, chainActive.Tip()->GetMedianTimePast())); // Locktime passes on 2nd block

    // absolute time locked
    tx.vin[0].prevout.hash = txFirst[3]->GetHash();
    tx.nLockTime = chainActive.Tip()->GetMedianTimePast();
    prevheights.resize(1);
    prevheights[0] = baseheight + 4;
    hash = tx.GetHash();
    mempool.addUnchecked(entry.Time(GetTime()).FromTx(tx));
    BOOST_CHECK(!CheckFinalTx(CTransaction(tx), flags)); // Locktime fails
    BOOST_CHECK(TestSequenceLocks(CTransaction(tx), flags)); // Sequence locks pass
    BOOST_CHECK(IsFinalTx(CTransaction(tx), chainActive.Tip()->nHeight + 2, chainActive.Tip()->GetMedianTimePast() + 1)); // Locktime passes 1 second later

    // mempool-dependent transactions (not added)
    tx.vin[0].prevout.hash = hash;
    prevheights[0] = chainActive.Tip()->nHeight + 1;
    tx.nLockTime = 0;
    tx.vin[0].nSequence = 0;
    BOOST_CHECK(CheckFinalTx(CTransaction(tx), flags)); // Locktime passes
    BOOST_CHECK(TestSequenceLocks(CTransaction(tx), flags)); // Sequence locks pass
    tx.vin[0].nSequence = 1;
    BOOST_CHECK(!TestSequenceLocks(CTransaction(tx), flags)); // Sequence locks fail
    tx.vin[0].nSequence = CTxIn::SEQUENCE_LOCKTIME_TYPE_FLAG;
    BOOST_CHECK(TestSequenceLocks(CTransaction(tx), flags)); // Sequence locks pass
    tx.vin[0].nSequence = CTxIn::SEQUENCE_LOCKTIME_TYPE_FLAG | 1;
    BOOST_CHECK(!TestSequenceLocks(CTransaction(tx), flags)); // Sequence locks fail

    BOOST_CHECK(pblocktemplate = AssemblerForTest(chainparams).CreateNewBlock(scriptPubKey));

    // None of the of the absolute height/time locked tx should have made
    // it into the template because we still check IsFinalTx in CreateNewBlock,
    // but relative locked txs will if inconsistently added to mempool.
    // For now these will still generate a valid template until BIP68 soft fork
    BOOST_CHECK_EQUAL(pblocktemplate->block.vtx.size(), 3U);
    // However if we advance height by 1 and time by 512, all of them should be mined
    for (int i = 0; i < CBlockIndex::nMedianTimeSpan; i++)
        chainActive.Tip()->GetAncestor(chainActive.Tip()->nHeight - i)->nTime += 512; //Trick the MedianTimePast
    chainActive.Tip()->nHeight++;
    SetMockTime(chainActive.Tip()->GetMedianTimePast() + 1);

    BOOST_CHECK(pblocktemplate = AssemblerForTest(chainparams).CreateNewBlock(scriptPubKey));
    BOOST_CHECK_EQUAL(pblocktemplate->block.vtx.size(), 5U);

    chainActive.Tip()->nHeight--;
    SetMockTime(0);
    mempool.clear();

    TestPackageSelection(chainparams, scriptPubKey, txFirst);

    fCheckpointsEnabled = true;
}

BOOST_AUTO_TEST_SUITE_END()<|MERGE_RESOLUTION|>--- conflicted
+++ resolved
@@ -159,13 +159,8 @@
     // Test that packages above the min relay fee do get included, even if one
     // of the transactions is below the min relay fee
     // Remove the low fee transaction and replace with a higher fee transaction
-<<<<<<< HEAD
-    mempool.removeRecursive(tx);
+    mempool.removeRecursive(CTransaction(tx));
     tx.vout[0].nValue = tx.vout[0].nValue.GetAmount() - 2; // Now we should be just over the min relay fee
-=======
-    mempool.removeRecursive(CTransaction(tx));
-    tx.vout[0].nValue -= 2; // Now we should be just over the min relay fee
->>>>>>> 519b0bc5
     hashLowFeeTx = tx.GetHash();
     mempool.addUnchecked(entry.Fee(feeToUse+2).FromTx(tx));
     pblocktemplate = AssemblerForTest(chainparams).CreateNewBlock(scriptPubKey);
