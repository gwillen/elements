// Copyright (c) 2012-2018 The Bitcoin Core developers
// Distributed under the MIT software license, see the accompanying
// file COPYING or http://www.opensource.org/licenses/mit-license.php.

#include <wallet/wallet.h>

#include <memory>
#include <set>
#include <stdint.h>
#include <utility>
#include <vector>

#include <consensus/validation.h>
#include <interfaces/chain.h>
#include <rpc/server.h>
#include <test/test_bitcoin.h>
#include <validation.h>
#include <wallet/coincontrol.h>
#include <wallet/test/wallet_test_fixture.h>

#include <boost/test/unit_test.hpp>
#include <univalue.h>

extern UniValue importmulti(const JSONRPCRequest& request);
extern UniValue dumpwallet(const JSONRPCRequest& request);
extern UniValue importwallet(const JSONRPCRequest& request);

BOOST_FIXTURE_TEST_SUITE(wallet_tests, WalletTestingSetup)

static void AddKey(CWallet& wallet, const CKey& key)
{
    LOCK(wallet.cs_wallet);
    wallet.AddKeyPubKey(key, key.GetPubKey());
}

BOOST_FIXTURE_TEST_CASE(rescan, TestChain100Setup)
{
    auto chain = interfaces::MakeChain();

    // Cap last block file size, and mine new block in a new block file.
    CBlockIndex* const nullBlock = nullptr;
    CBlockIndex* oldTip = chainActive.Tip();
    GetBlockFileInfo(oldTip->GetBlockPos().nFile)->nSize = MAX_BLOCKFILE_SIZE;
    CreateAndProcessBlock({}, GetScriptForRawPubKey(coinbaseKey.GetPubKey()));
    CBlockIndex* newTip = chainActive.Tip();

    auto locked_chain = chain->lock();

    // Verify ScanForWalletTransactions picks up transactions in both the old
    // and new block files.
    {
        CWallet wallet(*chain, WalletLocation(), WalletDatabase::CreateDummy());
        AddKey(wallet, coinbaseKey);
        WalletRescanReserver reserver(&wallet);
        reserver.reserve();
        BOOST_CHECK_EQUAL(nullBlock, wallet.ScanForWalletTransactions(oldTip, nullptr, reserver));
        BOOST_CHECK_EQUAL(wallet.GetImmatureBalance()[CAsset()], 100 * COIN);
    }

    // Prune the older block file.
    PruneOneBlockFile(oldTip->GetBlockPos().nFile);
    UnlinkPrunedFiles({oldTip->GetBlockPos().nFile});

    // Verify ScanForWalletTransactions only picks transactions in the new block
    // file.
    {
        CWallet wallet(*chain, WalletLocation(), WalletDatabase::CreateDummy());
        AddKey(wallet, coinbaseKey);
        WalletRescanReserver reserver(&wallet);
        reserver.reserve();
        BOOST_CHECK_EQUAL(oldTip, wallet.ScanForWalletTransactions(oldTip, nullptr, reserver));
        BOOST_CHECK_EQUAL(wallet.GetImmatureBalance()[CAsset()], 50 * COIN);
    }

    // Verify importmulti RPC returns failure for a key whose creation time is
    // before the missing block, and success for a key whose creation time is
    // after.
    {
        std::shared_ptr<CWallet> wallet = std::make_shared<CWallet>(*chain, WalletLocation(), WalletDatabase::CreateDummy());
        AddWallet(wallet);
        UniValue keys;
        keys.setArray();
        UniValue key;
        key.setObject();
        key.pushKV("scriptPubKey", HexStr(GetScriptForRawPubKey(coinbaseKey.GetPubKey())));
        key.pushKV("timestamp", 0);
        key.pushKV("internal", UniValue(true));
        keys.push_back(key);
        key.clear();
        key.setObject();
        CKey futureKey;
        futureKey.MakeNewKey(true);
        key.pushKV("scriptPubKey", HexStr(GetScriptForRawPubKey(futureKey.GetPubKey())));
        key.pushKV("timestamp", newTip->GetBlockTimeMax() + TIMESTAMP_WINDOW + 1);
        key.pushKV("internal", UniValue(true));
        keys.push_back(key);
        JSONRPCRequest request;
        request.params.setArray();
        request.params.push_back(keys);

        UniValue response = importmulti(request);
        BOOST_CHECK_EQUAL(response.write(),
            strprintf("[{\"success\":false,\"error\":{\"code\":-1,\"message\":\"Rescan failed for key with creation "
                      "timestamp %d. There was an error reading a block from time %d, which is after or within %d "
                      "seconds of key creation, and could contain transactions pertaining to the key. As a result, "
                      "transactions and coins using this key may not appear in the wallet. This error could be caused "
                      "by pruning or data corruption (see daemon log for details) and could be dealt with by "
                      "downloading and rescanning the relevant blocks (see -reindex and -rescan "
                      "options).\"}},{\"success\":true}]",
                              0, oldTip->GetBlockTimeMax(), TIMESTAMP_WINDOW));
        RemoveWallet(wallet);
    }
}

// Verify importwallet RPC starts rescan at earliest block with timestamp
// greater or equal than key birthday. Previously there was a bug where
// importwallet RPC would start the scan at the latest block with timestamp less
// than or equal to key birthday.
BOOST_FIXTURE_TEST_CASE(importwallet_rescan, TestChain100Setup)
{
    auto chain = interfaces::MakeChain();

    // Create two blocks with same timestamp to verify that importwallet rescan
    // will pick up both blocks, not just the first.
    const int64_t BLOCK_TIME = chainActive.Tip()->GetBlockTimeMax() + 5;
    SetMockTime(BLOCK_TIME);
    m_coinbase_txns.emplace_back(CreateAndProcessBlock({}, GetScriptForRawPubKey(coinbaseKey.GetPubKey())).vtx[0]);
    m_coinbase_txns.emplace_back(CreateAndProcessBlock({}, GetScriptForRawPubKey(coinbaseKey.GetPubKey())).vtx[0]);

    // Set key birthday to block time increased by the timestamp window, so
    // rescan will start at the block time.
    const int64_t KEY_TIME = BLOCK_TIME + TIMESTAMP_WINDOW;
    SetMockTime(KEY_TIME);
    m_coinbase_txns.emplace_back(CreateAndProcessBlock({}, GetScriptForRawPubKey(coinbaseKey.GetPubKey())).vtx[0]);

    auto locked_chain = chain->lock();

    std::string backup_file = (SetDataDir("importwallet_rescan") / "wallet.backup").string();

    // Import key into wallet and call dumpwallet to create backup file.
    {
        std::shared_ptr<CWallet> wallet = std::make_shared<CWallet>(*chain, WalletLocation(), WalletDatabase::CreateDummy());
        LOCK(wallet->cs_wallet);
        wallet->mapKeyMetadata[coinbaseKey.GetPubKey().GetID()].nCreateTime = KEY_TIME;
        wallet->AddKeyPubKey(coinbaseKey, coinbaseKey.GetPubKey());

        JSONRPCRequest request;
        request.params.setArray();
        request.params.push_back(backup_file);
        AddWallet(wallet);
        ::dumpwallet(request);
        RemoveWallet(wallet);
    }

    // Call importwallet RPC and verify all blocks with timestamps >= BLOCK_TIME
    // were scanned, and no prior blocks were scanned.
    {
        std::shared_ptr<CWallet> wallet = std::make_shared<CWallet>(*chain, WalletLocation(), WalletDatabase::CreateDummy());

        JSONRPCRequest request;
        request.params.setArray();
        request.params.push_back(backup_file);
        AddWallet(wallet);
        ::importwallet(request);
        RemoveWallet(wallet);

        LOCK(wallet->cs_wallet);
        BOOST_CHECK_EQUAL(wallet->mapWallet.size(), 3U);
        BOOST_CHECK_EQUAL(m_coinbase_txns.size(), 103U);
        for (size_t i = 0; i < m_coinbase_txns.size(); ++i) {
            bool found = wallet->GetWalletTx(m_coinbase_txns[i]->GetHash());
            bool expected = i >= 100;
            BOOST_CHECK_EQUAL(found, expected);
        }
    }

    SetMockTime(0);
}

// Check that GetImmatureCredit() returns a newly calculated value instead of
// the cached value after a MarkDirty() call.
//
// This is a regression test written to verify a bugfix for the immature credit
// function. Similar tests probably should be written for the other credit and
// debit functions.
BOOST_FIXTURE_TEST_CASE(coin_mark_dirty_immature_credit, TestChain100Setup)
{
    auto chain = interfaces::MakeChain();
    CWallet wallet(*chain, WalletLocation(), WalletDatabase::CreateDummy());
    CWalletTx wtx(&wallet, m_coinbase_txns.back());
    auto locked_chain = chain->lock();
    LOCK(wallet.cs_wallet);
    wtx.hashBlock = chainActive.Tip()->GetBlockHash();
    wtx.nIndex = 0;

    // Call GetImmatureCredit() once before adding the key to the wallet to
    // cache the current immature credit amount, which is 0.
<<<<<<< HEAD
    BOOST_CHECK_EQUAL(wtx.GetImmatureCredit()[CAsset()], 0);
=======
    BOOST_CHECK_EQUAL(wtx.GetImmatureCredit(*locked_chain), 0);
>>>>>>> f617e05c

    // Invalidate the cached value, add the key, and make sure a new immature
    // credit amount is calculated.
    wtx.MarkDirty();
    wallet.AddKeyPubKey(coinbaseKey, coinbaseKey.GetPubKey());
<<<<<<< HEAD
    BOOST_CHECK_EQUAL(wtx.GetImmatureCredit()[CAsset()], 50*COIN);
=======
    BOOST_CHECK_EQUAL(wtx.GetImmatureCredit(*locked_chain), 50*COIN);
>>>>>>> f617e05c
}

static int64_t AddTx(CWallet& wallet, uint32_t lockTime, int64_t mockTime, int64_t blockTime)
{
    CMutableTransaction tx;
    tx.nLockTime = lockTime;
    SetMockTime(mockTime);
    CBlockIndex* block = nullptr;
    if (blockTime > 0) {
        auto locked_chain = wallet.chain().lock();
        auto inserted = mapBlockIndex.emplace(GetRandHash(), new CBlockIndex);
        assert(inserted.second);
        const uint256& hash = inserted.first->first;
        block = inserted.first->second;
        block->nTime = blockTime;
        block->phashBlock = &hash;
    }

    CWalletTx wtx(&wallet, MakeTransactionRef(tx));
    if (block) {
        wtx.SetMerkleBranch(block, 0);
    }
    {
        LOCK(cs_main);
        wallet.AddToWallet(wtx);
    }
    LOCK(wallet.cs_wallet);
    return wallet.mapWallet.at(wtx.GetHash()).nTimeSmart;
}

// Simple test to verify assignment of CWalletTx::nSmartTime value. Could be
// expanded to cover more corner cases of smart time logic.
BOOST_AUTO_TEST_CASE(ComputeTimeSmart)
{
    // New transaction should use clock time if lower than block time.
    BOOST_CHECK_EQUAL(AddTx(m_wallet, 1, 100, 120), 100);

    // Test that updating existing transaction does not change smart time.
    BOOST_CHECK_EQUAL(AddTx(m_wallet, 1, 200, 220), 100);

    // New transaction should use clock time if there's no block time.
    BOOST_CHECK_EQUAL(AddTx(m_wallet, 2, 300, 0), 300);

    // New transaction should use block time if lower than clock time.
    BOOST_CHECK_EQUAL(AddTx(m_wallet, 3, 420, 400), 400);

    // New transaction should use latest entry time if higher than
    // min(block time, clock time).
    BOOST_CHECK_EQUAL(AddTx(m_wallet, 4, 500, 390), 400);

    // If there are future entries, new transaction should use time of the
    // newest entry that is no more than 300 seconds ahead of the clock time.
    BOOST_CHECK_EQUAL(AddTx(m_wallet, 5, 50, 600), 300);

    // Reset mock time for other tests.
    SetMockTime(0);
}

BOOST_AUTO_TEST_CASE(LoadReceiveRequests)
{
    CTxDestination dest = PKHash();
    LOCK(m_wallet.cs_wallet);
    m_wallet.AddDestData(dest, "misc", "val_misc");
    m_wallet.AddDestData(dest, "rr0", "val_rr0");
    m_wallet.AddDestData(dest, "rr1", "val_rr1");

    auto values = m_wallet.GetDestValues("rr");
    BOOST_CHECK_EQUAL(values.size(), 2U);
    BOOST_CHECK_EQUAL(values[0], "val_rr0");
    BOOST_CHECK_EQUAL(values[1], "val_rr1");
}

class ListCoinsTestingSetup : public TestChain100Setup
{
public:
    ListCoinsTestingSetup()
    {
        CreateAndProcessBlock({}, GetScriptForRawPubKey(coinbaseKey.GetPubKey()));
        wallet = MakeUnique<CWallet>(*m_chain, WalletLocation(), WalletDatabase::CreateMock());
        bool firstRun;
        wallet->LoadWallet(firstRun);
        AddKey(*wallet, coinbaseKey);
        WalletRescanReserver reserver(wallet.get());
        reserver.reserve();
        wallet->ScanForWalletTransactions(chainActive.Genesis(), nullptr, reserver);
    }

    ~ListCoinsTestingSetup()
    {
        wallet.reset();
    }

    CWalletTx& AddTx(CRecipient recipient)
    {
        CTransactionRef tx;
        std::vector<std::unique_ptr<CReserveKey>> reservekeys;
        reservekeys.push_back(std::unique_ptr<CReserveKey>(new CReserveKey(wallet.get())));
        CAmount fee;
        int changePos = -1;
        std::string error;
        CCoinControl dummy;
<<<<<<< HEAD
        BOOST_CHECK(wallet->CreateTransaction({recipient}, tx, reservekeys, fee, changePos, error, dummy));
=======
        BOOST_CHECK(wallet->CreateTransaction(*m_locked_chain, {recipient}, tx, reservekey, fee, changePos, error, dummy));
>>>>>>> f617e05c
        CValidationState state;
        BOOST_CHECK(wallet->CommitTransaction(tx, {}, {}, reservekeys, nullptr, state));
        CMutableTransaction blocktx;
        {
            LOCK(wallet->cs_wallet);
            blocktx = CMutableTransaction(*wallet->mapWallet.at(tx->GetHash()).tx);
        }
        CreateAndProcessBlock({CMutableTransaction(blocktx)}, GetScriptForRawPubKey(coinbaseKey.GetPubKey()));
        LOCK(wallet->cs_wallet);
        auto it = wallet->mapWallet.find(tx->GetHash());
        BOOST_CHECK(it != wallet->mapWallet.end());
        it->second.SetMerkleBranch(chainActive.Tip(), 1);
        return it->second;
    }

    std::unique_ptr<interfaces::Chain> m_chain = interfaces::MakeChain();
    std::unique_ptr<interfaces::Chain::Lock> m_locked_chain = m_chain->assumeLocked();  // Temporary. Removed in upcoming lock cleanup
    std::unique_ptr<CWallet> wallet;
};

BOOST_FIXTURE_TEST_CASE(ListCoins, ListCoinsTestingSetup)
{
    std::string coinbaseAddress = coinbaseKey.GetPubKey().GetID().ToString();

    // Confirm ListCoins initially returns 1 coin grouped under coinbaseKey
    // address.
    std::map<CTxDestination, std::vector<COutput>> list;
    {
        LOCK2(cs_main, wallet->cs_wallet);
        list = wallet->ListCoins(*m_locked_chain);
    }
    BOOST_CHECK_EQUAL(list.size(), 1U);
    BOOST_CHECK_EQUAL(boost::get<PKHash>(list.begin()->first).ToString(), coinbaseAddress);
    BOOST_CHECK_EQUAL(list.begin()->second.size(), 1U);

    // Check initial balance from one mature coinbase transaction.
    BOOST_CHECK_EQUAL(50 * COIN, wallet->GetAvailableBalance()[CAsset()]);

    // Add a transaction creating a change address, and confirm ListCoins still
    // returns the coin associated with the change address underneath the
    // coinbaseKey pubkey, even though the change address has a different
    // pubkey.
    AddTx(CRecipient{GetScriptForRawPubKey({}), 1 * COIN, CAsset(), CPubKey(), false /* subtract fee */});
    {
        LOCK2(cs_main, wallet->cs_wallet);
        list = wallet->ListCoins(*m_locked_chain);
    }
    BOOST_CHECK_EQUAL(list.size(), 1U);
    BOOST_CHECK_EQUAL(boost::get<PKHash>(list.begin()->first).ToString(), coinbaseAddress);
    BOOST_CHECK_EQUAL(list.begin()->second.size(), 2U);

    // Lock both coins. Confirm number of available coins drops to 0.
    {
        LOCK2(cs_main, wallet->cs_wallet);
        std::vector<COutput> available;
        wallet->AvailableCoins(*m_locked_chain, available);
        BOOST_CHECK_EQUAL(available.size(), 2U);
    }
    for (const auto& group : list) {
        for (const auto& coin : group.second) {
            LOCK(wallet->cs_wallet);
            wallet->LockCoin(COutPoint(coin.tx->GetHash(), coin.i));
        }
    }
    {
        LOCK2(cs_main, wallet->cs_wallet);
        std::vector<COutput> available;
        wallet->AvailableCoins(*m_locked_chain, available);
        BOOST_CHECK_EQUAL(available.size(), 0U);
    }
    // Confirm ListCoins still returns same result as before, despite coins
    // being locked.
    {
        LOCK2(cs_main, wallet->cs_wallet);
        list = wallet->ListCoins(*m_locked_chain);
    }
    BOOST_CHECK_EQUAL(list.size(), 1U);
    BOOST_CHECK_EQUAL(boost::get<PKHash>(list.begin()->first).ToString(), coinbaseAddress);
    BOOST_CHECK_EQUAL(list.begin()->second.size(), 2U);
}

BOOST_FIXTURE_TEST_CASE(wallet_disableprivkeys, TestChain100Setup)
{
    auto chain = interfaces::MakeChain();
    std::shared_ptr<CWallet> wallet = std::make_shared<CWallet>(*chain, WalletLocation(), WalletDatabase::CreateDummy());
    wallet->SetWalletFlag(WALLET_FLAG_DISABLE_PRIVATE_KEYS);
    BOOST_CHECK(!wallet->TopUpKeyPool(1000));
    CPubKey pubkey;
    BOOST_CHECK(!wallet->GetKeyFromPool(pubkey, false));
}

BOOST_AUTO_TEST_SUITE_END()<|MERGE_RESOLUTION|>--- conflicted
+++ resolved
@@ -195,21 +195,13 @@
 
     // Call GetImmatureCredit() once before adding the key to the wallet to
     // cache the current immature credit amount, which is 0.
-<<<<<<< HEAD
-    BOOST_CHECK_EQUAL(wtx.GetImmatureCredit()[CAsset()], 0);
-=======
-    BOOST_CHECK_EQUAL(wtx.GetImmatureCredit(*locked_chain), 0);
->>>>>>> f617e05c
+    BOOST_CHECK_EQUAL(wtx.GetImmatureCredit(*locked_chain)[CAsset()], 0);
 
     // Invalidate the cached value, add the key, and make sure a new immature
     // credit amount is calculated.
     wtx.MarkDirty();
     wallet.AddKeyPubKey(coinbaseKey, coinbaseKey.GetPubKey());
-<<<<<<< HEAD
-    BOOST_CHECK_EQUAL(wtx.GetImmatureCredit()[CAsset()], 50*COIN);
-=======
-    BOOST_CHECK_EQUAL(wtx.GetImmatureCredit(*locked_chain), 50*COIN);
->>>>>>> f617e05c
+    BOOST_CHECK_EQUAL(wtx.GetImmatureCredit(*locked_chain)[CAsset()], 50*COIN);
 }
 
 static int64_t AddTx(CWallet& wallet, uint32_t lockTime, int64_t mockTime, int64_t blockTime)
@@ -311,11 +303,7 @@
         int changePos = -1;
         std::string error;
         CCoinControl dummy;
-<<<<<<< HEAD
-        BOOST_CHECK(wallet->CreateTransaction({recipient}, tx, reservekeys, fee, changePos, error, dummy));
-=======
-        BOOST_CHECK(wallet->CreateTransaction(*m_locked_chain, {recipient}, tx, reservekey, fee, changePos, error, dummy));
->>>>>>> f617e05c
+        BOOST_CHECK(wallet->CreateTransaction(*m_locked_chain, {recipient}, tx, reservekeys, fee, changePos, error, dummy));
         CValidationState state;
         BOOST_CHECK(wallet->CommitTransaction(tx, {}, {}, reservekeys, nullptr, state));
         CMutableTransaction blocktx;
